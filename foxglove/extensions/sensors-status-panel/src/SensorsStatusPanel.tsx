import RobotName from "@duke-robotics/robot-name";
import useTheme from "@duke-robotics/theme";
<<<<<<< HEAD
import {
  Immutable,
  PanelExtensionContext,
  RenderState,
  MessageEvent,
  Subscription,
  VariableValue,
} from "@foxglove/extension";
import { Password } from "@mui/icons-material";
=======
import { Immutable, PanelExtensionContext, RenderState, Subscription } from "@foxglove/extension";
>>>>>>> 3ba61827
import { Box, Paper, Table, TableBody, TableCell, TableContainer, TableRow, Typography, Tooltip } from "@mui/material";
import Alert from "@mui/material/Alert";
import { ThemeProvider } from "@mui/material/styles";
import React, { useEffect, useState, useLayoutEffect } from "react";
import { createRoot } from "react-dom/client";

const robotSensorMap: Record<RobotName, Array<string>> = {
  [RobotName.Oogway]: ["DVL", "IMU", "Pressure", "Gyro"],
  [RobotName.Crush]: ["Front Mono", "Bottom Mono", "Sonar", "IVC Modem", "IMU"],
};

const reversedRobotEnumNameMap: Record<string, RobotName> = {};
for (const [key, value] of Object.entries(RobotName)) {
  reversedRobotEnumNameMap[value] = key as RobotName;
}
const ALL_TOPICS_MAP = {
  DVL: "/sensors/dvl/raw",
  IMU: "/vectornav/imu",
  Pressure: "/sensors/depth",
  Gyro: "/sensors/gyro/status",
  "Front DAI": "/camera/front/rgb/preview/compressed",
  "Front Mono": "/camera/usb/front/compressed",
  "Bottom Mono": "/camera/usb/bottom/compressed",
  Sonar: "/sonar/status",
  "IVC Modem": "/sensors/modem/status",
};
let robotSpecificTopics: Record<string, string> = {}; // Robot-specific topics map
const robotNames = new Set<string>(Object.values(RobotName)); // Set of acceptable robot var names
type topicsMapKeys = keyof typeof ALL_TOPICS_MAP;
// Seconds until sensor is considered disconnected
const SENSOR_DOWN_THRESHOLD = 1;
const TOPICS_MAP_REVERSED: Record<string, topicsMapKeys> = {};
for (const [key, value] of Object.entries(ALL_TOPICS_MAP)) {
  TOPICS_MAP_REVERSED[value] = key as topicsMapKeys;
}
// Array of all topics: [{topic: topic1}, {topic: topic2}, ... ]
// const TOPICS_LIST: Subscription[] = [];
// for (const value of Object.values(TOPICS_MAP)) {
//   TOPICS_LIST.push({ topic: value });
// }
// Time of last message received from sensor
type SensorsTime = Record<topicsMapKeys, number>;
// True if SensorsTime is within SENSOR_DOWN_THRESHOLD seconds
type ConnectStatus = Record<topicsMapKeys, boolean>;
type SensorsStatusPanelState = {
  sensorsTime: SensorsTime;
  connectStatus: ConnectStatus;
  currentTime: number;
};
const initState = () => {
  const state: Partial<SensorsStatusPanelState> = {};
  // Initialize sensorsTime with 0's
  const sensorsTime: Partial<SensorsTime> = {};
  for (const key in ALL_TOPICS_MAP) {
    sensorsTime[key as keyof SensorsTime] = 0;
  }
  state.sensorsTime = sensorsTime as SensorsTime;
  // Initialize connectStatus with false's
  const connectStatus: Partial<ConnectStatus> = {};
  for (const key in ALL_TOPICS_MAP) {
    connectStatus[key as keyof ConnectStatus] = false;
  }
  state.connectStatus = connectStatus as ConnectStatus;
  // Initialize currentTime with Infinity
  // This ensures that (currentTime - sensorsTime > SENSOR_DOWN_THRESHOLD) so that the sensor is initially considered disconnected
  state.currentTime = Infinity;
  return state as SensorsStatusPanelState;
};
function SensorsStatusPanel({ context }: { context: PanelExtensionContext }): React.JSX.Element {
  const [renderDone, setRenderDone] = useState<(() => void) | undefined>();
  const [state, setState] = useState<SensorsStatusPanelState>(initState());
  const [envVars, setEnvVars] = useState<Immutable<RenderState>["variables"] | undefined>();

  // ... rest of the component remains the same
  // Watch currentFrame for messages from each sensor
  useLayoutEffect(() => {
    context.onRender = (renderState: Immutable<RenderState>, done: unknown) => {
      setRenderDone(() => done);
      console.log(renderState.variables);
      setEnvVars(renderState.variables);

      // Reset state when the user seeks the video
      if (renderState.didSeek ?? false) {
        setState(initState());
      }
      // Updates currentTime
      if (renderState.currentTime != undefined) {
        setState((prevState) => ({
          ...prevState,
          currentTime: renderState.currentTime!.sec,
        }));
      }
      if (renderState.currentFrame && renderState.currentFrame.length !== 0) {
<<<<<<< HEAD
        const lastFrame = renderState.currentFrame.at(-1) as MessageEvent;
        const sensorName = TOPICS_MAP_REVERSED[lastFrame.topic] as string;
        // Update sensorsTime to the current time and set connectStatus to true
        setState((prevState) => ({
          ...prevState,
          sensorsTime: {
            ...prevState.sensorsTime,
            [sensorName]: prevState.currentTime,
          },
          connectStatus: {
            ...prevState.connectStatus,
            [sensorName]: true,
          },
        }));
=======
        const seenSensors = new Set<topicsMapKeys>();

        const numSensors = Object.keys(TOPICS_MAP).length;
        for (const event of renderState.currentFrame) {
          const sensorName = TOPICS_MAP_REVERSED[event.topic];
          if (sensorName) {
            seenSensors.add(sensorName);
          }

          if (seenSensors.size === numSensors) {
            break; // All sensors have been seen, no need to continue
          }
        }

        if (seenSensors.size > 0) {
          setState((prevState) => {
            const sensorsTime = { ...prevState.sensorsTime };
            const connectStatus = { ...prevState.connectStatus };
            for (const sensor of seenSensors) {
              if (renderState.currentTime?.sec != undefined) {
                sensorsTime[sensor] = renderState.currentTime.sec;
                connectStatus[sensor] = true;
              }
            }

            return { ...prevState, sensorsTime, connectStatus };
          });
        }
>>>>>>> 3ba61827
      }
      // Compare current time to each sensorsTime and set connectStatus to false if the sensor is down
      for (const key in ALL_TOPICS_MAP) {
        setState((prevState) => {
          if (prevState.currentTime - prevState.sensorsTime[key as topicsMapKeys] > SENSOR_DOWN_THRESHOLD) {
            return {
              ...prevState,
              connectStatus: {
                ...prevState.connectStatus,
                [key as topicsMapKeys]: false,
              },
            };
          }
          return prevState;
        });
      }
    };

    context.watch("currentTime");
    context.watch("currentFrame");
    context.watch("didSeek");
    context.watch("variables");
  }, [context]);
  // Call our done function at the end of each render.
  useEffect(() => {
    //context.subscribe(TOPICS_LIST);
    renderDone?.();
  }, [renderDone]);

  // Add new state for robotSpecificTopics
  // Update robotSpecificTopics when envVars changes
  const robotName = envVars?.get("ROBOT_NAME")?.toString() ?? "";
  const validRobotName = robotNames.has(robotName);
  const newTopics: Record<string, string> = {};

  if (robotNames.has(robotName)) {
    for (const sensorName of robotSensorMap[reversedRobotEnumNameMap[robotName]] ?? []) {
      if (sensorName in ALL_TOPICS_MAP) {
        newTopics[sensorName] = ALL_TOPICS_MAP[sensorName as topicsMapKeys];
      }
    }
    robotSpecificTopics = newTopics;
  } else {
    robotSpecificTopics = {};
  }

  // Create a table of all the sensors and their status
  const theme = useTheme();
  return (
    <ThemeProvider theme={theme}>
      {!robotName && (
        <Box mb={1}>
          <Alert variant="filled" severity="warning">
            ROBOT_NAME not defined in Env vars.
          </Alert>
        </Box>
      )}
      {robotName && !validRobotName && (
        <Box mb={1}>
          <Alert variant="filled" severity="warning">
            {`Robot name, "${robotName}" is not an acceptable name: {${Array.from(robotNames)
              .map((name) => `"${name}"`)
              .join(", ")}}.`}
          </Alert>
        </Box>
      )}

      <Box m={1}>
        <TableContainer component={Paper}>
          <Table size="small">
            <TableBody>
              {Object.entries(robotSpecificTopics).map(([sensor, topic]) => (
                <TableRow
                  key={sensor}
                  style={{
                    backgroundColor: state.connectStatus[sensor as topicsMapKeys]
                      ? theme.palette.success.dark
                      : theme.palette.error.dark,
                  }}
                >
                  <TableCell>
                    <Tooltip title={topic} arrow placement="left">
                      <Typography variant="subtitle2" color={theme.palette.common.white}>
                        {sensor}
                      </Typography>
                    </Tooltip>
                  </TableCell>
                </TableRow>
              ))}
            </TableBody>
          </Table>
        </TableContainer>
      </Box>
    </ThemeProvider>
  );
}
export function initSensorsStatusPanel(context: PanelExtensionContext): () => void {
  context.panelElement.style.overflow = "auto"; // Enable scrolling
  const root = createRoot(context.panelElement as HTMLElement);
  root.render(<SensorsStatusPanel context={context} />);
  // Return a function to run when the panel is removed
  return () => {
    root.unmount();
  };
}<|MERGE_RESOLUTION|>--- conflicted
+++ resolved
@@ -1,18 +1,6 @@
 import RobotName from "@duke-robotics/robot-name";
 import useTheme from "@duke-robotics/theme";
-<<<<<<< HEAD
-import {
-  Immutable,
-  PanelExtensionContext,
-  RenderState,
-  MessageEvent,
-  Subscription,
-  VariableValue,
-} from "@foxglove/extension";
-import { Password } from "@mui/icons-material";
-=======
 import { Immutable, PanelExtensionContext, RenderState, Subscription } from "@foxglove/extension";
->>>>>>> 3ba61827
 import { Box, Paper, Table, TableBody, TableCell, TableContainer, TableRow, Typography, Tooltip } from "@mui/material";
 import Alert from "@mui/material/Alert";
 import { ThemeProvider } from "@mui/material/styles";
@@ -106,22 +94,6 @@
         }));
       }
       if (renderState.currentFrame && renderState.currentFrame.length !== 0) {
-<<<<<<< HEAD
-        const lastFrame = renderState.currentFrame.at(-1) as MessageEvent;
-        const sensorName = TOPICS_MAP_REVERSED[lastFrame.topic] as string;
-        // Update sensorsTime to the current time and set connectStatus to true
-        setState((prevState) => ({
-          ...prevState,
-          sensorsTime: {
-            ...prevState.sensorsTime,
-            [sensorName]: prevState.currentTime,
-          },
-          connectStatus: {
-            ...prevState.connectStatus,
-            [sensorName]: true,
-          },
-        }));
-=======
         const seenSensors = new Set<topicsMapKeys>();
 
         const numSensors = Object.keys(TOPICS_MAP).length;
@@ -150,7 +122,6 @@
             return { ...prevState, sensorsTime, connectStatus };
           });
         }
->>>>>>> 3ba61827
       }
       // Compare current time to each sensorsTime and set connectStatus to false if the sensor is down
       for (const key in ALL_TOPICS_MAP) {
