# Offboard Communications
This package provides communications and functionality for serial devices to be integrated with our main ROS system. The Thruster Arduino handles thruster controls. The Peripheral Arduino provides voltage, pressure (depth), temperature, and humidity readings, and also enables control of servos. The DVL (Doppler Velocity Log) provides velocity measurements. The fiber optic gyroscope provides angular velocity measurements on the robot's yaw axis.

Each serial device is paired with a ROS node that interfaces with it. The nodes are responsible for parsing the data from the serial device and publishing it to ROS topics. The nodes also subscribe to ROS topics and/or advertise ROS services to receive commands, which they then send to the serial device.

Multiple Arduinos serve to support hardware that require different serial baud rates. This was necessitated by the Thruster Arduino requiring 57600 baud while the pressure sensor is factory-optimized for 9600 baud.

## Directory Structure
The directory structure of the offboard_comms package is as follows:

### Config
The `config` directory contains the [robot config files](#robot-config-file), which are YAML files that contain configuration information for this system that is unique for each robot.

### Data
The `data` directory contains CSV files that are used to store lookup tables for the thrusters. These tables are used to convert thruster allocations to PWM signals, given the current system voltage.

### Launch
The `launch` directory contains the ROS launch files for the offboard_comms package. These are used to start the ROS nodes for the Thruster Arduino and the Peripheral Arduino. See the [Launch Files](#launch-config) section for more information.

### Offboard_comms
The `offboard_comms` directory contains the source code for the ROS nodes that interface with the serial devices.

### Resource
The `resource` directory contains an empty file that is used to register the package with the ament_index system, allowing ROS tools to discover and locate the package.

### Sketches
The `sketches` directory contains the Arduino sketches – the code that runs on the Arduinos. The `peripheral` directory contains the code for the Peripheral Arduino, and `thruster` directory contains the code for the Thruster Arduino.

### Package.xml, Setup.cfg, and Setup.py
The `package.xml`, `setup.cfg`, and `setup.py` files are used to define the package's dependencies and other metadata. They are used by the `colcon build` command to build the package.

### README.md
The `README.md` file contains the documentation for the offboard_comms package.

## Config

### Robot Config File
The robot config file is a YAML file that contains configuration information for this system that is unique for each robot. One config file is required for each robot. They are located in the `config` directory. They should be named `<robot_name>.yaml`, where `<robot_name>` is the value of the `$ROBOT_NAME` environment variable associated with the robot.

The robot config file contains the following fields:
```yaml
arduino:
    arduino_1:
        ftdi: arduino_1_ftdi_string
        fqbn: arduino_1_fqbn
        core: arduino_1_core
        sketch: sketches/arduino_1
        libraries (optional):
            - library_1
            - library_2
            - ...
        pre_compile (optional): arduino_1 pre_compile command
        post_compile (optional): arduino_1 post_compile command
        sensors (optional):
            - type: sensor_1
              tag: sensor_1_tag
              topic: sensor_1_topic
            - type: sensor_2
              ...
        servos (optional):
            - name: servo_1
              tag: servo_1_tag
              service_name: servo_1_service_name
              type: discrete
              states:
                state_1: pwm_1
                state_2: pwm_2
                ...
              min_delay: servo_1_min_delay
            - name: servo_2
              tag: servo_2_tag
              service_name: servo_2_service_name
              type: continuous
              min_pwm: servo_2_min_pwm
              max_pwm: servo_2_max_pwm
              min_delay: servo_2_min_delay
            - name: servo_3
              ...
    arduino_2:
        ...
dvl:
  ftdi: DVL_FTDI_string
  negate_x_vel: true or false
  negate_y_vel: true or false
  negate_z_vel: true or false
gyro:
  ftdi: gyro_FTDI_string
  zero_bias: gyro_zero_bias
  scale_factor: gyro_scale_factor
```
- `arduino`
    - `arduino_1`, `arduino_2`, etc. are the names of the Arduinos. These names are used to refer to the Arduinos in the [CLI](#command-line-interface) and in other files. They can be any string, but should be descriptive of the Arduino. They must be unique. `all` is a special name used by the CLI to refer to all Arduinos; do **_not_** use it as an Arduino name in this file. The names do not necessarily correspond to any names recognized by the Arduino CLI or operating system.
    - `ftdi` is the FTDI string of the Arduino. This is a unique identifier for the Arduino and is used to find the port that the Arduino is connected to. To find the FTDI string, see the [Obtain FTDI String](#obtain-ftdi-string) section.
    - `fqbn` is the fully qualified board name of the Arduino. This is used when compiling and uploading the Arduino code. It is the string that appears in the output of `arduino-cli board list` under the FQBN column.
      > [!NOTE]
      > Not all Arduino devices are returned by the `arduino-cli board list` command (see the [Arduino CLI FAQ](https://arduino.github.io/arduino-cli/latest/FAQ)). In that case, first install the core for the Arduino device using `arduino-cli core install <core_name>`. Then, you can run `arduino-cli board listall` to get a list of all boards supported by the core(s) installed and find the FQBN for your board.
    - `core` is the name of the Arduino core that the Arduino uses; the core library will be installed before compiling and uploading code. It is the string that appears in the output of `arduino-cli board list` under the core column.
    - `sketch` is the path to the directory containing the Arduino sketch, relative to the `offboard_comms` package. The specified directory must contain a `.ino` file. This is the sketch that is compiled and uploaded to the Arduino. It must **_not_** include a leading `/` or `./`.
    - `libraries` is an optional list of libraries that the Arduino requires that are installed through the Arduino CLI. These libraries will be installed before compiling the Arduino code. If an Arduino does not require any libraries, this key must **_not_** be present under the Arduino's dictionary.
    - `pre_compile` is an optional bash command to run _immediately before_ compiling the Arduino code. It is useful for installing libraries or modifying files that will affect the compilation. If an Arduino does not require a pre compile command, this key must **_not_** be present under the Arduino's dictionary.
    - `post_compile` is an optional bash command to run _immediately after_ compiling the Arduino code. It is useful for deleting temporary files or performing any other cleanup after compilation. If an Arduino does not require a post compile command, this key must **_not_** be present under the Arduino's dictionary.
    - `sensors` is an optional list of sensors that the Arduino supports. Each sensor is a dictionary with the following keys:
        - `type` is the type of sensor. This is a string that describes the sensor. It is used to determine how to process the sensor data.
        - `tag` is the tag that the sensor uses to identify its data. The serial data is sent in the form `tag:data`. It is used to identify the sensor that produced the data.
        - `topic` is the ROS topic to publish the sensor data to.
        > [!IMPORTANT]
        > The Peripheral Arduino sketch does **not** read the [robot config file](#robot-config-file). So, if a new sensor is added to the robot and connected to the Peripheral Arduino, simply adding the new sensor to the `sensors` section of the [robot config file](#robot-config-file) will **not** be sufficient to enable the sensor. The subclass for the robot in the Peripheral Arduino sketch must be updated to initialize the new sensor.
    - `servos` is an optional list of servos that the Arduino supports. Each servo is a dictionary with the following keys:
        - `name` is a human-readable name for the servo. This is used to idenfity the servo in messages and logs.
        - `tag` is the tag that uniquely identifies the servo. The servo commands are sent in the form `tag:pwm`. It is used by the Arduino to identify the servo that the command is intended for.
        - `service_name` is the name of the ROS service that controls the servo.
        - `type` is the type of servo. It can be either `discrete` or `continuous`. A `discrete` servo has a fixed set of states that it can be set to, where each state is mapped to a specific PWM value. A `continuous` servo can be set to any PWM value within a range.
        - `states` (`discrete` servos only) is a dictionary that maps the states of the servo to the PWM values. Each key is a state of the servo, and the corresponding value is the PWM value to set the servo to when it is in that state.
        - `min_pwm` and `max_pwm` (`continuous` servos only) are the minimum and maximum PWM values that the servo can be set to.
        - `min_delay` is the minimum delay in seconds between commands to the servo. This ensures that if two or more service requests are made to command the servo before the servo has returned to its stop position, the service requests will respond with an error message. This value should be greater than the `delay` value provided to the `RobotServo` initializer in the Peripheral Arduino sketch as it takes additional time for the Arduino to process the command and for the servo to respond. Thus, this value should be obtained experimentally by measuring the time elapsed between when the servo is commanded to move and when it returns to its stop position.
        > [!IMPORTANT]
        > The Peripheral Arduino sketch does **not** read the [robot config file](#robot-config-file). So, if a new servo is added to the robot and connected to the Peripheral Arduino, simply adding the new servo to the `servos` section of the [robot config file](#robot-config-file) will **not** be sufficient to enable the servo. The subclass for the robot in the Peripheral Arduino sketch must be updated to initialize the new servo.
- `dvl`
    - `ftdi` is the FTDI string of the DVL. This is a unique identifier for the DVL and is used to find the port that the DVL is connected to. To find the FTDI string, see the [Obtain FTDI String](#obtain-ftdi-string) section.
    - `negate_x_vel`, `negate_y_vel`, and `negate_z_vel` are boolean values that determine whether the DVL's velocity readings should be negated. These values are used to correct for the orientation of the DVL on the robot. If the DVL is mounted in a way that causes the velocity readings along one or more axes to have an incorrect sign, set the corresponding value(s) to `true`. Otherwise, set them to `false`.
<<<<<<< HEAD
    > [!NOTE]
    > The DVL configuration structure is the same regardless of the DVL model.
=======
- `gyro`
  - `ftdi` is the FTDI string of the gyro. This is a unique identifier for the gyro and is used to find the port that the gyro is connected to. To find the FTDI string, see the [Obtain FTDI String](#obtain-ftdi-string) section.
  - `zero_bias` is the rate in degrees per second that the gyro accumulates error when it is at rest (not moving with respect to the surface of the Earth). See the [Gyro Zero Bias](#gyro-zero-bias) section for more information on what this value means and how to obtain it.
  - `scale_factor` is a constant factor that the gyro readings are divided by to obtain the angular velocity.
    > [!NOTE]
    > Each individual gyro, even of the same model, behaves differently and thus has different scale factors. The manufacturer tests each gyro individually and provides a test report containing the scale factors for that gyro, calibrated at various temperatures. The scale factor chosen should be the one that is closest to the operating temperature of the gyro.

>>>>>>> a7c0053b

### CSV Files
The `data` directory contains CSV files that are used to store lookup tables for the thrusters. These tables are used to convert thruster allocations to PWM signals, given the current system voltage. They contain two columns: `force` and `pwm`. The `force` column has values ranging from `-1.00` to `1.00` in increments of `0.01`, and the `pwm` column has the corresponding PWM values needed to exert the given force at the given voltage. The CSV files are named `<voltage>.csv`, where `<voltage>` is the voltage the thrusters need to receive for the table to be accurate. The tables are generated using the Blue Robotics T200 Thruster performance data, found on [this page](https://bluerobotics.com/store/thrusters/t100-t200-thrusters/t200-thruster-r2-rp/) under "Technical Details".

### Launch Config
The `launch` directory contains the following launch files:
- `dvl_pathfinder.xml`: Launches the `dvl_pathfinder_raw` node that interfaces with the Pathfinder DVL and the `dvl_pathfinder_to_odom` node that converts the Pathfinder DVL velocity readings to odometry messages.
- `dvl_wayfinder.xml`: Launches the `dvl_wayfinder` node that interfaces with the Wayfinder DVL.
- `offboard_comms.launch.py`: Launches the `thrusters`, and `peripheral` nodes, along with either the `dvl_pathfinder` or the `dvl_wayfinder` nodes, whichever is appropriate for the robot. This is the primary launch file for the offboard_comms package.
- `peripheral.xml`: Launches the `peripheral` node that interfaces with the Peripheral Arduino.
- `thrusters.xml`: Launches the `thrusters` node that interfaces with the Thruster Arduino.

### Obtain FTDI String
To obtain the FTDI string of a serial device, run
```bash
ls /dev/serial/by-id
```
and find the string corresponding to the desired device. The FTDI string is the set of characters after the last underscore `_` but before the hyphen `-`. For example, in the following output,
```
usb-FTDI_FT232R_USB_UART_B0004VDI-if00-port0
```
the FTDI string is `B0004VDI`.

If it's not obvious which FTDI string corresponds with which device, unplug the device, run the command, and note which string disappears. Then plug the device back in and run the command again to find the string that reappears. That string corresponds to the device.

## Arduino CLI
On Linux hosts, with the container running in privileged mode, use the CLI provided by `arduino.py` to install libraries, find ports, compile, and upload Arduino code. The CLI is a wrapper around the Arduino CLI and other commands, and is used to simplify the process of uploading code to the Arduino.

To run the CLI, first make sure the offboard_comms package is built with `build.sh`. To run the CLI you can use `ros2 run offboard_comms arduino` or its alias `arduino` (declared in `ros_bashrc.sh`).

The CLI is run as follows:
```
arduino {install-libs,find-ports,compile,upload} [{peripheral,thruster,all} ...] ... <OPTIONAL_FLAGS>
```

The first argument is the command to run. The following commands are available:
- `install-libs`: Install the Arduino cores & libraries for the specified Arduino(s).
- `find-ports`: Find the serial port(s) for the specified Arduino(s).
- `compile`: Install all required cores & libraries and compile the sketch(es) for the specified Arduino(s).
- `upload`: Install all required cores & libraries, compile the sketch(es), and upload the sketch(es) to the specified Arduino(s).

After the command, you can specify one or more Arduinos to run the command on. Each Arduino must be a top-level key in `config/arduino.yaml`, or `all`. If `all` is specified, the command will be run on all Arduinos in `config/arduino.yaml`.

If one of the commands run by the CLI returns a non-zero exit code, the CLI will print the output of the failed command to the terminal and exit with the same exit code. Commands that return a zero exit code will not print any output unless the `-p` flag is specified.

The following optional flags can be added to the end of the command:
- `-p`, `--print-output`: Print the output of all commands being run by the CLI, regardless of whether they succeed or fail. This is available with the `install-libs`, `compile`, and `upload` commands.
- `-nl`, `--no-linebreaks`: Do not print any line breaks, labels, or prefixes; only print the port(s) found. This is available _only_ with the `find-ports` command. It is useful for running the command in a script or for piping the output to another command.

For example, to upload the sketches for all Arduinos, run:
```bash
arduino upload all
```
To find the ports for all Arduinos, run:
```bash
arduino find-ports all
```
To install the libraries for `arduino_1` and `arduino_2`, run:
```bash
arduino install-libs arduino_1 arduino_2
```
To compile the sketch for `arduino_1` and print output run:
```bash
arduino compile arduino_1 -p
```

Note that uploading to the Arduino might require restarting the Docker container, especially when one or more Arduinos have been disconnected and reconnected since the Docker container was started.

All output from the CLI printed to the console will be prefixed with `Arduino.py:`. This is useful for distinguishing the output of the CLI from the output of other commands.

Additionally, the CLI also prints all commands being run to the console. These commands are prefixed with `CMD:` (in addition to the general prefix above). This is useful for distinguishing the commands being run by the CLI from other output.

If an error occurs, it is recommended to run the command with the `-p` flag to print the output of the subcommands being run. This will help to identify the cause of the error.

> [!IMPORTANT]
> When compiling the Arduino sketches, the CLI includes a `--build-property` flag that defines the `ROBOT_NAME` preprocessor directive. The value of this directive is the value of the `ROBOT_NAME` environment variable, with all letters capitalized, referring to the preprocessor directive for the current robot.
>
> For example, if the sketches are compiled on Oogway, the `ROBOT_NAME` enviornment variable would be `oogway`, and the inclusion of the build property by the CLI is equivalent to adding the following statement to the top of the `.ino` files:
> ```cpp
> #define ROBOT_NAME OOGWAY
> ```
> In this case, `OOGWAY` refers to another preprocessor directive. Thus, all Arduino sketches must include preprocessor derectives that define values for all possible robot names. For example, the preprocessor directives
> ```cpp
> #define OOGWAY 0
> #define OOGWAY_SHELL 1
> #define CRUSH 2
> ```
> define the values for the `oogway`, `oogway_shell`, and `crush` robot names. The `ROBOT_NAME` preprocessor directive is used in the Arduino sketches to modify their behavior based on the capabilities of the robot.

## Serial Node
`serial_node.py` defines `SerialNode`, an abstract base class for ROS nodes that interface with serial devices. The class handles connecting to the serial device, reading data from it, and writing data to it.

Thus, by handling the basic serial communication, `SerialNode` allows subclasses to focus on parsing the data from the serial device and publishing it or receiving commands and sending them to the serial device.

It gracefully handles errors and exceptions that may occur during the process. If any read or write operation fails, the node will attempt to reconnect to the serial device indefinitely until the operation is successful. If the node is stopped, it will close the serial connection and exit.

<<<<<<< HEAD
The `dvl_pathfinder_raw.py`, `peripheral.py`, and `thrusters.py` scripts sublcass `SerialNode` to interface with the Pathfinder DVL, Peripheral Arduino, and Thruster Arduino.
=======
The `dvl_raw.py`, `gyro.py`, `peripheral.py`, and `thrusters.py` scripts subclass `SerialNode` to interface with the DVL, gyro, Peripheral Arduino, and Thruster Arduino.
>>>>>>> a7c0053b

## Thruster Allocations to PWMs
The `thrusters.py` node subscribes to `/controls/thruster_allocs` of type `custom_msgs/msg/ThrusterAllocs`. This is an array of 64-bit floats, and they must be in range [-1, 1]. It also subscribes to `/sensors/voltage` of type `std_msgs/msg/Float64`. This is a 64-bit float that is clamped to the range [14.0, 18.0].

The node maps the thruster allocations to pulse widths, accounting for the current system voltage, and sends them to the Thruster Arduino. Note that this node runs _on the robot computer_, not the Arduino.

The node first loads the [CSV Files](#csv-files) that relate force (in range [-1.0, 1.0]) to PWM outputs at a given voltage (fixed by the lookup table, either 14.0v, 16.0v, or 18.0v).

For each `ThrusterAllocs` message it receives, the node first validates the message by checking that the number of thruster allocations is equal to the number of thrusters. If the message is invalid, the node does not send any PWMs to the Thruster Arduino and prints an error message to the console, but it will process the next message. If the message is valid, the node computes the PWMs for each thruster.

To compute the PWMs, the node first finds the closest force value (rounded to 2 decimal precision) in the lookup tables for the two voltages that bound the current voltage reading. Then, it performs linear interpolation between those two values using the current voltage to find the PWM that will result in the thruster exerting the desired force at the current voltage.

The PWMs are then sent to the Thruster Arduino via serial in the same order as the original thruster allocations. See the [Thruster Arduino](#thruster-arduino) section for more information on the serial communication format. The PWMs are also published to `/offboard/pwm` of type `custom_msgs/msg/PWMAllocs`; this is for debugging purposes only.

## Thruster Arduino
The Thruster Arduino reads the PWM values sent by `thrusters.py` over serial. It expects values to be in the following format: a start flag of two bytes `0xFFFF` followed by pairs of bytes representing the PWM values in big-endian format. The Arduino treats each PWM value as a 16-bit unsigned integer. The Arduino validates the data by making sure that the number of PWM values received matches the number of thrusters, and that each value is within the range [1100, 1900]. If the data are valid, the Arduino sets the PWM values for the thrusters by assigning the first value to the thruster whose ESC is attached to pin 0 on the multiplexer, the second value to the thruster whose ESC is attached to pin 1, and so on. If the data are invalid, the Arduino does not change the PWM values; the last valid values are retained.

If it has been over 500 miliseconds since the last message was recieved, the Thruster Arduino will stop all thrusters. This is to prevent the robot from continuing to move if controls is disabled or if the connection to the main computer is lost.

### ESC Offset
The Blue Robotics Basic ESCs are designed to accept PWM values in the range of [1100, 1900], with a stop signal occurring within a range of values centered around 1500. While 1500 is the intended midpoint for stopping, the exact range of stop values varies depending on the supplied voltage.

Some Blue Robotics Basic ESCs have a defect where the midpoint of their stop range is offset by a certain amount, causing their entire PWM range to shift accordingly. To determine the offset, identify the endpoints of the stop range — the largest and smallest PWM values at which the thrusters stop spinning. The higher endpoint is the value where a slight increase in PWM causes the thrusters to start spinning, and the lower endpoint is where a slight decrease in PWM causes the thrusters to start spinning. Once these two values are found, calculate their midpoint and subtract 1500 from it to determine the offset.

In the Thruster Arduino code, the `THRUSTER_PWM_OFFSET` constant is set to the calculated offset value. This offset is then added to the PWM signals sent to the ESCs to compensate for the shifted range.

## Testing Thrusters
First start the `thrusters.py` ROS node:
```
ros2 launch offboard_comms thrusters.xml
```
Now to test, use the `test_thrusters.py` script. This script starts a ROS node that publishes thruster allocations to the `/controls/thruster_allocs` topic. To run this script you can use `ros2 run offboard_comms test_thrusters` or its alias `test-thrusters`.

The script provides the following CLI:
```bash
test-thrusters [-s SPEED] [-r RATE] [--log-allocs]
```
- `-s`, `--speed`: The speed at which the thrusters should spin. This is a float in the range [-1, 1]. The default is 0.05.
- `-r`, `--rate`: The rate at which the thruster allocations should be published. This is a float in Hz. The default is 20.
- `--log-allocs`: Log each thruster allocation published to the console. This is useful for debugging.

For example, to test the thrusters at a speed of 0.1 and a rate of 10 Hz, run:
```bash
test-thrusters -s 0.1 -r 10
```

## DVL
This package supports the [Teledyne Pathfinder DVL](https://www.teledynemarine.com/brands/rdi/pathfinder-dvl) and [Teledyne Wayfinder DVL](https://www.teledynemarine.com/wayfinder). The DVL (regardless of model) is connected to the robot's main computer via a USB serial converter.

### Pathfinder DVL
The `dvl_pathfinder_raw.py` script publishes the raw Pathfinder DVL data to the `/sensors/dvl/raw` topic with type `custom_msgs/msg/DVLRaw`. It requires the DVL to automatically send data via serial in the PD13 format.

The `dvl_pathfinder_to_odom.py` script subscribes to `/sensors/dvl/raw` data, converts it to a `nav_msgs/msg/Odometry` message, and publishes it to `/sensors/dvl/odom`, for use in `sensor_fusion`. It obtains the DVL's negation values from the [robot config file](#robot-config-file) and uses them to negate the velocity readings if necessary.

### Wayfinder DVL
The `dvl_wayfinder.py` script interfaces with the Wayfinder DVL. Despite the Wayfinder DVL being a serial device, it does not use the [Serial Node](#serial-node) class to interface with it. Instead, it uses the `dvl_wayfinder_lib` provided by Teledyne to handle the serial communication and parsing of the data.

Unlike the Pathfinder DVL, it does not publish the raw data. Instead, it publishes the DVL's velocity readings as a `nav_msgs/msg/Odometry` message to `/sensors/dvl/odom`,  for use in `sensor_fusion`. It also obtains the DVL's negation values from the [robot config file](#robot-config-file) and uses them to negate the velocity readings if necessary.


## Gyro
We use the [Micro-Magic G-F60-C](https://www.memsmag.com/G-F60) fiber optic gyroscope to measure angular velocity about the Z axis (yaw).

It requires a 1000Hz square wave trigger signal to send data. This signal is sent by the peripheral Arduino; see the [Gyro Trigger Signal](#gyro-trigger-signal) section for more information.

Every time the gyro detects the falling edge of the square wave, it sends one frame of data containing the change in the gyro's angular position since the last frame and the current internal temperature of the gyro. This frame is received by the `gyro` node, which parses the data and publishes it to the appropriate topics.

### Gyro Launch File
The `gyro.xml` launch file launches the node that receives frames from the gyro and publishes its data.

The node accepts two arguments:
- `compute_avg_angular_velocity`
  - Type: boolean
  - Default: `false`
  - Description: If set to `true`, the node computes the average angular velocity over the lifetime of the node. When the node is stopped, it will print the average angular velocity to the console. This is useful for obtaining the gyro's zero bias. See the [Gyro Zero Bias](#gyro-zero-bias) section for more information.
- `log_checksum_errors`
  - Type: boolean
  - Default: `false`
  - Description: If set to `true`, the node will log checksum errors via ROS, which will show up in the console. This is useful for debugging. If set to `false`, the node will not log checksum errors. Regardless of this setting, the node will not publish data from frames with checksum errors and it will not be included in the average angular velocity calculation.

### Gyro Topics
The topics published are:
- `/sensors/gyro/angular_velocity/raw`
  - Type: `std_msgs/msg/Float64`
  - Value: The gyro's current angular velocity in degrees per second.
- `/sensors/gyro/angular_velocity/twist`
  - Type: `geometry_msgs/msg/TwistWithCovarianceStamped`
  - Value: The gyro's current angular velocity in degrees per second, set as the angular Z value in the twist. Also includes the gyro's frame ID and covariance. This message type can be used as an input to sensor fusion. All twist values except angular Z are set to 0, and all covariance values except the (angular Z, angular Z) covariance are set to 0.
- `/sensors/gyro/angular_position/raw`
  - Type: `std_msgs/msg/Float64`
  - Value: The integral of the gyro's angular velocity, which is the change in the gyro's angular position since the node was started. The value is in degrees and normalized to the range [-180, 180].
- `/sensors/gyro/angular_position/pose`
  - Type: `geometry_msgs/msg/PoseWithCovarianceStamped`
  - Value: The orientation in the message is a quaternion that represents a rotation of zero roll, zero pitch, and the integral of the gyro's angular velocity as the yaw. Also includes the gyro's frame ID and covariance. The rotation is extrinsic and performed in the order: roll, pitch, yaw. This message type can be used as an input to sensor fusion. The position is set to 0, and all covariance values except the (angular Z, angular Z) covariance are set to 0.
- `/sensors/gyro/temperature`
  - Type: `std_msgs/msg/Float64`
  - Value: The gyro's internal temperature in degrees Fahrenheit.

### Gyro Zero Bias
When the gyro is not moving with respect to the surface of the Earth, it will output a small, nonzero, angular velocity. The average rate of this rotation is the zero bias.

The gyro measures angular velocity relative to an inertial frame of reference. The rotation of the Earth and other cosmic forces accelerate the gyro by a small amount. Temperature, electromagnetic interference, vibrations, and other factors also affect the zero bias. The combined effect of these forces must be compensated for to obtain accurate readings.

> [!IMPORTANT]
> The gyro's zero bias depends on the latitude at whiich it is located. If the gyro is moved to a different latitude, the zero bias must be remeasured and updated in the robot config file.

To obtain the gyro's zero bias, follow the steps below.
1. Ensure that the gyro's environment is similar to the one in which it will be used. This means it should be at its average operating temperature and in a similar electromagnetic environment.
2. Ensure that the gyro is precisely level with the surface of the Earth.
3. Ensure that the gyro is not moving with respect to the surface of the Earth. This means it should be stationary and not experiencing any vibrations.
4. Start the `gyro` node with the `compute_avg_angular_velocity` argument set to `true`. This will cause the node to compute the average angular velocity over its lifetime.
5. Keep the node running for 5 minutes. Make sure the gyro is not moved or disturbed during this time.
6. When the node is stopped, it will print the average angular velocity to the console. Sum this value with the existing zero bias value in the robot config file. This is the gyro's new zero bias.
    > [!IMPORTANT]
    > Do **not** overwrite the zero bias value in the robot config file with the average angular velocity obtained. The average angular velocity has the existing zero bias value subtracted from it. Thus, the updated zero bias is the sum of the average angular velocity and the existing zero bias value.
7. Repeat steps 4-6 until the absolute value of average angular velocity is less than $2 \times 10^{-5}$ degrees per second. Values smaller than this are due to inaccuracies within the sensor itself and are negligible.


## Peripheral Arduino
The Peripheral Arduino obtains data from the following sensors:
- Generic voltage sensor
- [Blue Robotics Bar02 Pressure Sensor](https://bluerobotics.com/store/sensors-cameras/sensors/bar02-sensor-r1-rp/)
- [DHT11 sensor](https://www.adafruit.com/product/386) for temperature and humidity readings

The data from the sensors is sent as raw serial messages to the robot's main computer, in the following format: `tag:value`, where each sensor has a unique tag, and the values are the readings from the sensors, of float type. Sensors of the same type have tags that start with the same letter, but may include additional characters to differentiate between them. The tags are as follows:
- `V`: Voltage
- `P`: Pressure
- `T`: Temperature
- `H`: Humidity

The Peripheral Arduino also enables control of servos. Servos are controlled by sending a message to the Arduino over serial in the following format: `servo_tag:pwm`, where `servo_tag` is the unique identifier of the servo, and `pwm` is the PWM value to set the servo to.

The code for the Peripheral Arduino contains a set of classes, one for each type of sensor, that initialize the sensor, read data from it, and send the data over serial. The code also contains a class for the servos that sets the PWM values for the servos.

Additionally, the code contains the `Robot` class, which provides the `process()` function that is called by the main `loop()` function. The `process()` function instructs all sensors to read data and send it over serial, and also reads serial messages sent to the Arduino to control the servos.

The `Robot` class is subclassed by classes for each robot, which initialize the sensor and servo classes for the specific sensors and servos used by the robot.

### Voltage
The Peripheral Arduino publishes voltage at 10 Hz.

The votage is calibrated based on the Peripheral Arduino's voltage. This is important as the generic voltage sensor uses a voltage divider to measure the voltage, so it requires knowledge of its input voltage to provide an accurate reading.

Despite the calibration, the voltage reading may still differ from the true voltage by 0.2-0.3V. This difference varies linearly with the voltage. To correct this difference, obtain a handful of voltage readings from the voltage sensor and a multimeter, and then compute a linear regression to find the slope and intercept of the line that best fits the data. The slope and intercept can then be used to correct the voltage readings from the sensor.

### Pressure
The Peripheral Arduino interprets the Blue Robotics Pressure Sensor using the MS5837 library. It sends the data over serial each time the sensor gets a new reading, so the rate is not defined other than "as fast as possible."

After extensive testing, it was found that proper functioning of the pressure sensor requires two key things:
- The most up-to-date Arduino Wire library, which includes the [`setWireTimeout` function](https://docs.arduino.cc/language-reference/en/functions/communication/wire/setWireTimeout). As of February 2025, this is **_not_** available on Arduinos using MegaAVR 1.8.3. Therefore, an AVR-based Arduino is required (e.g. Nano or Uno).
- Consistent voltage of 5V. The sensor is factory-optimized for 5V, so readings will be inaccurate if the voltage is not 5V. Experimental results have shown that when the voltage is dropped to at or below 2.5V, the sensor will stop responding to I2C requests.

If these conditions are met, the sensor will return accurate readings and will not become unresponsive. If the sensor does become unresponsive, a 500 microsecond timeout has been set to prevent the Arduino from hanging.

The `MS5837` library has been modified to handle errors in reading the sensor.

The `MS5837::read` function has been modified to return a byte indicating the success/error of the reading. If any call to `Wire::endTransmission` returns a non-zero value, the function will return that value. If any call to `Wire::requestFrom` times out, the function will return 5. If the function returns 0, the reading was successful.

Below is the list of error codes and their meanings, as provided by the [`Wire::endTransmission` function](https://docs.arduino.cc/language-reference/en/functions/communication/wire/endTransmission):
- 0: success.
- 1: data too long to fit in transmit buffer.
- 2: received NACK on transmit of address.
- 3: received NACK on transmit of data.
- 4: other error.
- 5: timeout

If a non-timeout error occurs, no data is published to serial. On the next iteration of the loop, reading will be attempted again. If a timeout error occurs, an attempt to reinitialize the sensor will be made in every iteration of the loop until it is successful.

### Temperature/Humidity
The temperature and humidity readings are gathered by the [DHT11 sensor](https://www.adafruit.com/product/386) using the DHT11 library. The temperature is measured in degrees Fahrenheit, and the humidity is measured as a percentage. The data is sent over serial at 1 Hz.

A copy of the library is included in the Peripheral Arduino sketch, as one line in the library was modified to prevent the Arduino from hanging if the sensor becomes unresponsive – the `TIMEOUT_DURATION` constant defined in `DHT11.h` was changed from 1000 milliseconds to 10 milliseconds. This change was made because the sensor can become unresponsive and hang the Arduino for up to 1 second if the sensor is disconnected or if the sensor is not functioning properly, preventing other sensors from being read. With the change, the Arduino will only hang for 10 milliseconds before moving on to the next sensor.

### Servos
The Peripheral Arduino supports any servo compatible with the Arduino Servo library.

The servo is controlled by sending a message to the Arduino over serial in the following format: `servo_tag:pwm`, where `servo_tag` is the unique identifier of the servo, and `pwm` is the PWM value to set the servo to. The Arduino validates the data by checking that the tag is a valid servo tag and the PWM is within the range defined for that servo. If the data is valid, the Arduino sets the PWM value for the servo, rotating it to the desired position. After a predefined time (usually 1 second), the servo will return to its original position.

> [!NOTE]
> From the Peripheral Arduino's perspective, all servos are continuous servos. The Arduino does not differentiate between continuous and discrete servos; for any servo, it will accept any PWM value that is within its range. The distinction between discrete and continuous servos is made in the [robot config file](#robot-config-file) and [Peripheral Publisher](#peripheral-publisher) script, which requires discrete servos to be set to one of a predefined set of states and continuous servos to be set to any PWM value within a range.

If a servo command is sent, then the servo will not accept any other commands until the servo has returned to its stop position. Thus, if you wish to send multiple commands to the same servo, the time elapsed between each command must be greater than the time it takes for the servo to return to its stop position. This time is defined in the `min_delay` field of the servo in the [robot config file](#robot-config-file).

### Gyro Trigger Signal
The gyro requires a 1000Hz square wave trigger signal to send data. This signal is sent by the Peripheral Arduino.

The gyro uses the RS-422 protocol to send and receive data, which uses differential signaling. This means that the trigger signal is sent over two wires, RX+ and RX-, and the signal is sent as a voltage difference between the two wires. Thus, two complementary 1000Hz square wave signals are sent over the RX+ and RX- wires; when one wire is high, the other wire is low.

The trigger signal must be created with precise timing to obtain accurate data from the gyro. Thus, a hardware timer is required. The Peripheral Arduino uses the Timer2 hardware timer to generate the trigger signal.

The ATmega328P microcontroller used in the Arduino Nano and Uno has three hardware timers: Timer0, Timer1, and Timer2. Timer0 is used for the Arduino's built-in functions like `delay()` and `millis()` and is not availble for other use. Timer1 is used by the Servo library. Timer2 is available to generate the trigger signal.

The official documentation for Timer2 can be found in the [ATmega328P datasheet](https://ww1.microchip.com/downloads/en/DeviceDoc/Atmel-7810-Automotive-Microcontrollers-ATmega328P_Datasheet.pdf). This [image](https://www.gammon.com.au/images/Arduino/Timer_2.png) provides a helpful overview of how to configure Timer2.

Timer2 outputs the trigger signals on pins D3 and D11. Since the signals are inverses of each other, it doesn't matter which pin is connected to RX+ and which pin is connected to RX-.

See the comments in the Peripheral Arduino sketch for more information on how Timer2 is configured to generate the trigger signal.

## Peripheral Publisher
The `peripheral.py` script starts a ROS node that interfaces with the Peripheral Arduino. It publishes all sensor data received from the Arduino to the appropriate ROS topics. It also advertises services to control the servos connected to the Arduino.

### Sensors
The script uses the `sensors` section under the Peripheral Arduino section of the [robot config file](#robot-config-file) to determine the types of sensors connected to the current robot, the tags that the sensors use to identify their data, and the ROS topics to publish the sensor data to.

Each sensor type is associated with a subclass of `PeripheralSensor` in the `peripheral_sensors.py` script. The `PeripheralSensor` class receives data from the Arduino and filters it. The subclasses are responsible for publishing the filtered data to the appropriate ROS topic with the appropriate message type.

The sensor types, classes, and the message types they publish are as follows:
- `voltage`: `VoltageSensor`, `std_msgs/msg/Float64`
- `pressure`: `PressureSensor`, `geometry_msgs/msg/PoseWithCovarianceStamped`
- `temperature`: `TemperatureSensor`, `std_msgs/msg/Float64`
- `humidity`: `HumiditySensor`, `std_msgs/msg/Float64`

To add support for a new sensor type, create a new subclass of `PeripheralSensor` in the `peripheral_sensors.py` script and add it to the `SENSOR_CLASSES` dictionary in the `peripheral.py` script.

### Servos
The script uses the `servos` section under the Peripheral Arduino section of the [robot config file](#robot-config-file) to determine the servos connected to the current robot, the tags that the servos use to identify their data, the name of the service for that servo, the servo type (discrete or continuous) and set of states or the PWM range for each servo. Services for discrete servos accept messages of type `custom_msgs/srv/SetDiscreteServo` and services for continuous servos accept messages of type `custom_msgs/srv/SetContinuousServo`.

When `peripheral.py` receives a service request to control a servo, it first validates the request. For discrete servos, it checks if the state provided is part of the configured set of states. For continuous servos, it checks if PWM is within the range defined for that servo (minimum and maximum are included in the range). If the request is valid, it sends the command to the Peripheral Arduino to control the servo.

> [!CAUTION]
> The `peripheral.py` script only checks if the state is within the defined set of states (discrete servos) or the PWM value is within the min and max PWM values (continuous servos). They do **not** check if setting the servo to that state or PWM value will result in the servo moving to an unsafe position. It is the responsibility of the user to ensure that the PWM values sent to the servos are safe.

> [!WARNING]
> The Peripheral Arduino will not accept any other commands for a servo until the servo has returned to its original position. Thus, if service request(s) are sent for a servo within `min_delay` seconds of the last successful request for that servo, the service will respond to those request(s) with an error message and no command will be sent to the servo. Thus, the service caller must **wait at least `min_delay` seconds between service requests** for the same servo.<|MERGE_RESOLUTION|>--- conflicted
+++ resolved
@@ -1,457 +1,450 @@
-# Offboard Communications
-This package provides communications and functionality for serial devices to be integrated with our main ROS system. The Thruster Arduino handles thruster controls. The Peripheral Arduino provides voltage, pressure (depth), temperature, and humidity readings, and also enables control of servos. The DVL (Doppler Velocity Log) provides velocity measurements. The fiber optic gyroscope provides angular velocity measurements on the robot's yaw axis.
-
-Each serial device is paired with a ROS node that interfaces with it. The nodes are responsible for parsing the data from the serial device and publishing it to ROS topics. The nodes also subscribe to ROS topics and/or advertise ROS services to receive commands, which they then send to the serial device.
-
-Multiple Arduinos serve to support hardware that require different serial baud rates. This was necessitated by the Thruster Arduino requiring 57600 baud while the pressure sensor is factory-optimized for 9600 baud.
-
-## Directory Structure
-The directory structure of the offboard_comms package is as follows:
-
-### Config
-The `config` directory contains the [robot config files](#robot-config-file), which are YAML files that contain configuration information for this system that is unique for each robot.
-
-### Data
-The `data` directory contains CSV files that are used to store lookup tables for the thrusters. These tables are used to convert thruster allocations to PWM signals, given the current system voltage.
-
-### Launch
-The `launch` directory contains the ROS launch files for the offboard_comms package. These are used to start the ROS nodes for the Thruster Arduino and the Peripheral Arduino. See the [Launch Files](#launch-config) section for more information.
-
-### Offboard_comms
-The `offboard_comms` directory contains the source code for the ROS nodes that interface with the serial devices.
-
-### Resource
-The `resource` directory contains an empty file that is used to register the package with the ament_index system, allowing ROS tools to discover and locate the package.
-
-### Sketches
-The `sketches` directory contains the Arduino sketches – the code that runs on the Arduinos. The `peripheral` directory contains the code for the Peripheral Arduino, and `thruster` directory contains the code for the Thruster Arduino.
-
-### Package.xml, Setup.cfg, and Setup.py
-The `package.xml`, `setup.cfg`, and `setup.py` files are used to define the package's dependencies and other metadata. They are used by the `colcon build` command to build the package.
-
-### README.md
-The `README.md` file contains the documentation for the offboard_comms package.
-
-## Config
-
-### Robot Config File
-The robot config file is a YAML file that contains configuration information for this system that is unique for each robot. One config file is required for each robot. They are located in the `config` directory. They should be named `<robot_name>.yaml`, where `<robot_name>` is the value of the `$ROBOT_NAME` environment variable associated with the robot.
-
-The robot config file contains the following fields:
-```yaml
-arduino:
-    arduino_1:
-        ftdi: arduino_1_ftdi_string
-        fqbn: arduino_1_fqbn
-        core: arduino_1_core
-        sketch: sketches/arduino_1
-        libraries (optional):
-            - library_1
-            - library_2
-            - ...
-        pre_compile (optional): arduino_1 pre_compile command
-        post_compile (optional): arduino_1 post_compile command
-        sensors (optional):
-            - type: sensor_1
-              tag: sensor_1_tag
-              topic: sensor_1_topic
-            - type: sensor_2
-              ...
-        servos (optional):
-            - name: servo_1
-              tag: servo_1_tag
-              service_name: servo_1_service_name
-              type: discrete
-              states:
-                state_1: pwm_1
-                state_2: pwm_2
-                ...
-              min_delay: servo_1_min_delay
-            - name: servo_2
-              tag: servo_2_tag
-              service_name: servo_2_service_name
-              type: continuous
-              min_pwm: servo_2_min_pwm
-              max_pwm: servo_2_max_pwm
-              min_delay: servo_2_min_delay
-            - name: servo_3
-              ...
-    arduino_2:
-        ...
-dvl:
-  ftdi: DVL_FTDI_string
-  negate_x_vel: true or false
-  negate_y_vel: true or false
-  negate_z_vel: true or false
-gyro:
-  ftdi: gyro_FTDI_string
-  zero_bias: gyro_zero_bias
-  scale_factor: gyro_scale_factor
-```
-- `arduino`
-    - `arduino_1`, `arduino_2`, etc. are the names of the Arduinos. These names are used to refer to the Arduinos in the [CLI](#command-line-interface) and in other files. They can be any string, but should be descriptive of the Arduino. They must be unique. `all` is a special name used by the CLI to refer to all Arduinos; do **_not_** use it as an Arduino name in this file. The names do not necessarily correspond to any names recognized by the Arduino CLI or operating system.
-    - `ftdi` is the FTDI string of the Arduino. This is a unique identifier for the Arduino and is used to find the port that the Arduino is connected to. To find the FTDI string, see the [Obtain FTDI String](#obtain-ftdi-string) section.
-    - `fqbn` is the fully qualified board name of the Arduino. This is used when compiling and uploading the Arduino code. It is the string that appears in the output of `arduino-cli board list` under the FQBN column.
-      > [!NOTE]
-      > Not all Arduino devices are returned by the `arduino-cli board list` command (see the [Arduino CLI FAQ](https://arduino.github.io/arduino-cli/latest/FAQ)). In that case, first install the core for the Arduino device using `arduino-cli core install <core_name>`. Then, you can run `arduino-cli board listall` to get a list of all boards supported by the core(s) installed and find the FQBN for your board.
-    - `core` is the name of the Arduino core that the Arduino uses; the core library will be installed before compiling and uploading code. It is the string that appears in the output of `arduino-cli board list` under the core column.
-    - `sketch` is the path to the directory containing the Arduino sketch, relative to the `offboard_comms` package. The specified directory must contain a `.ino` file. This is the sketch that is compiled and uploaded to the Arduino. It must **_not_** include a leading `/` or `./`.
-    - `libraries` is an optional list of libraries that the Arduino requires that are installed through the Arduino CLI. These libraries will be installed before compiling the Arduino code. If an Arduino does not require any libraries, this key must **_not_** be present under the Arduino's dictionary.
-    - `pre_compile` is an optional bash command to run _immediately before_ compiling the Arduino code. It is useful for installing libraries or modifying files that will affect the compilation. If an Arduino does not require a pre compile command, this key must **_not_** be present under the Arduino's dictionary.
-    - `post_compile` is an optional bash command to run _immediately after_ compiling the Arduino code. It is useful for deleting temporary files or performing any other cleanup after compilation. If an Arduino does not require a post compile command, this key must **_not_** be present under the Arduino's dictionary.
-    - `sensors` is an optional list of sensors that the Arduino supports. Each sensor is a dictionary with the following keys:
-        - `type` is the type of sensor. This is a string that describes the sensor. It is used to determine how to process the sensor data.
-        - `tag` is the tag that the sensor uses to identify its data. The serial data is sent in the form `tag:data`. It is used to identify the sensor that produced the data.
-        - `topic` is the ROS topic to publish the sensor data to.
-        > [!IMPORTANT]
-        > The Peripheral Arduino sketch does **not** read the [robot config file](#robot-config-file). So, if a new sensor is added to the robot and connected to the Peripheral Arduino, simply adding the new sensor to the `sensors` section of the [robot config file](#robot-config-file) will **not** be sufficient to enable the sensor. The subclass for the robot in the Peripheral Arduino sketch must be updated to initialize the new sensor.
-    - `servos` is an optional list of servos that the Arduino supports. Each servo is a dictionary with the following keys:
-        - `name` is a human-readable name for the servo. This is used to idenfity the servo in messages and logs.
-        - `tag` is the tag that uniquely identifies the servo. The servo commands are sent in the form `tag:pwm`. It is used by the Arduino to identify the servo that the command is intended for.
-        - `service_name` is the name of the ROS service that controls the servo.
-        - `type` is the type of servo. It can be either `discrete` or `continuous`. A `discrete` servo has a fixed set of states that it can be set to, where each state is mapped to a specific PWM value. A `continuous` servo can be set to any PWM value within a range.
-        - `states` (`discrete` servos only) is a dictionary that maps the states of the servo to the PWM values. Each key is a state of the servo, and the corresponding value is the PWM value to set the servo to when it is in that state.
-        - `min_pwm` and `max_pwm` (`continuous` servos only) are the minimum and maximum PWM values that the servo can be set to.
-        - `min_delay` is the minimum delay in seconds between commands to the servo. This ensures that if two or more service requests are made to command the servo before the servo has returned to its stop position, the service requests will respond with an error message. This value should be greater than the `delay` value provided to the `RobotServo` initializer in the Peripheral Arduino sketch as it takes additional time for the Arduino to process the command and for the servo to respond. Thus, this value should be obtained experimentally by measuring the time elapsed between when the servo is commanded to move and when it returns to its stop position.
-        > [!IMPORTANT]
-        > The Peripheral Arduino sketch does **not** read the [robot config file](#robot-config-file). So, if a new servo is added to the robot and connected to the Peripheral Arduino, simply adding the new servo to the `servos` section of the [robot config file](#robot-config-file) will **not** be sufficient to enable the servo. The subclass for the robot in the Peripheral Arduino sketch must be updated to initialize the new servo.
-- `dvl`
-    - `ftdi` is the FTDI string of the DVL. This is a unique identifier for the DVL and is used to find the port that the DVL is connected to. To find the FTDI string, see the [Obtain FTDI String](#obtain-ftdi-string) section.
-    - `negate_x_vel`, `negate_y_vel`, and `negate_z_vel` are boolean values that determine whether the DVL's velocity readings should be negated. These values are used to correct for the orientation of the DVL on the robot. If the DVL is mounted in a way that causes the velocity readings along one or more axes to have an incorrect sign, set the corresponding value(s) to `true`. Otherwise, set them to `false`.
-<<<<<<< HEAD
-    > [!NOTE]
-    > The DVL configuration structure is the same regardless of the DVL model.
-=======
-- `gyro`
-  - `ftdi` is the FTDI string of the gyro. This is a unique identifier for the gyro and is used to find the port that the gyro is connected to. To find the FTDI string, see the [Obtain FTDI String](#obtain-ftdi-string) section.
-  - `zero_bias` is the rate in degrees per second that the gyro accumulates error when it is at rest (not moving with respect to the surface of the Earth). See the [Gyro Zero Bias](#gyro-zero-bias) section for more information on what this value means and how to obtain it.
-  - `scale_factor` is a constant factor that the gyro readings are divided by to obtain the angular velocity.
-    > [!NOTE]
-    > Each individual gyro, even of the same model, behaves differently and thus has different scale factors. The manufacturer tests each gyro individually and provides a test report containing the scale factors for that gyro, calibrated at various temperatures. The scale factor chosen should be the one that is closest to the operating temperature of the gyro.
-
->>>>>>> a7c0053b
-
-### CSV Files
-The `data` directory contains CSV files that are used to store lookup tables for the thrusters. These tables are used to convert thruster allocations to PWM signals, given the current system voltage. They contain two columns: `force` and `pwm`. The `force` column has values ranging from `-1.00` to `1.00` in increments of `0.01`, and the `pwm` column has the corresponding PWM values needed to exert the given force at the given voltage. The CSV files are named `<voltage>.csv`, where `<voltage>` is the voltage the thrusters need to receive for the table to be accurate. The tables are generated using the Blue Robotics T200 Thruster performance data, found on [this page](https://bluerobotics.com/store/thrusters/t100-t200-thrusters/t200-thruster-r2-rp/) under "Technical Details".
-
-### Launch Config
-The `launch` directory contains the following launch files:
-- `dvl_pathfinder.xml`: Launches the `dvl_pathfinder_raw` node that interfaces with the Pathfinder DVL and the `dvl_pathfinder_to_odom` node that converts the Pathfinder DVL velocity readings to odometry messages.
-- `dvl_wayfinder.xml`: Launches the `dvl_wayfinder` node that interfaces with the Wayfinder DVL.
-- `offboard_comms.launch.py`: Launches the `thrusters`, and `peripheral` nodes, along with either the `dvl_pathfinder` or the `dvl_wayfinder` nodes, whichever is appropriate for the robot. This is the primary launch file for the offboard_comms package.
-- `peripheral.xml`: Launches the `peripheral` node that interfaces with the Peripheral Arduino.
-- `thrusters.xml`: Launches the `thrusters` node that interfaces with the Thruster Arduino.
-
-### Obtain FTDI String
-To obtain the FTDI string of a serial device, run
-```bash
-ls /dev/serial/by-id
-```
-and find the string corresponding to the desired device. The FTDI string is the set of characters after the last underscore `_` but before the hyphen `-`. For example, in the following output,
-```
-usb-FTDI_FT232R_USB_UART_B0004VDI-if00-port0
-```
-the FTDI string is `B0004VDI`.
-
-If it's not obvious which FTDI string corresponds with which device, unplug the device, run the command, and note which string disappears. Then plug the device back in and run the command again to find the string that reappears. That string corresponds to the device.
-
-## Arduino CLI
-On Linux hosts, with the container running in privileged mode, use the CLI provided by `arduino.py` to install libraries, find ports, compile, and upload Arduino code. The CLI is a wrapper around the Arduino CLI and other commands, and is used to simplify the process of uploading code to the Arduino.
-
-To run the CLI, first make sure the offboard_comms package is built with `build.sh`. To run the CLI you can use `ros2 run offboard_comms arduino` or its alias `arduino` (declared in `ros_bashrc.sh`).
-
-The CLI is run as follows:
-```
-arduino {install-libs,find-ports,compile,upload} [{peripheral,thruster,all} ...] ... <OPTIONAL_FLAGS>
-```
-
-The first argument is the command to run. The following commands are available:
-- `install-libs`: Install the Arduino cores & libraries for the specified Arduino(s).
-- `find-ports`: Find the serial port(s) for the specified Arduino(s).
-- `compile`: Install all required cores & libraries and compile the sketch(es) for the specified Arduino(s).
-- `upload`: Install all required cores & libraries, compile the sketch(es), and upload the sketch(es) to the specified Arduino(s).
-
-After the command, you can specify one or more Arduinos to run the command on. Each Arduino must be a top-level key in `config/arduino.yaml`, or `all`. If `all` is specified, the command will be run on all Arduinos in `config/arduino.yaml`.
-
-If one of the commands run by the CLI returns a non-zero exit code, the CLI will print the output of the failed command to the terminal and exit with the same exit code. Commands that return a zero exit code will not print any output unless the `-p` flag is specified.
-
-The following optional flags can be added to the end of the command:
-- `-p`, `--print-output`: Print the output of all commands being run by the CLI, regardless of whether they succeed or fail. This is available with the `install-libs`, `compile`, and `upload` commands.
-- `-nl`, `--no-linebreaks`: Do not print any line breaks, labels, or prefixes; only print the port(s) found. This is available _only_ with the `find-ports` command. It is useful for running the command in a script or for piping the output to another command.
-
-For example, to upload the sketches for all Arduinos, run:
-```bash
-arduino upload all
-```
-To find the ports for all Arduinos, run:
-```bash
-arduino find-ports all
-```
-To install the libraries for `arduino_1` and `arduino_2`, run:
-```bash
-arduino install-libs arduino_1 arduino_2
-```
-To compile the sketch for `arduino_1` and print output run:
-```bash
-arduino compile arduino_1 -p
-```
-
-Note that uploading to the Arduino might require restarting the Docker container, especially when one or more Arduinos have been disconnected and reconnected since the Docker container was started.
-
-All output from the CLI printed to the console will be prefixed with `Arduino.py:`. This is useful for distinguishing the output of the CLI from the output of other commands.
-
-Additionally, the CLI also prints all commands being run to the console. These commands are prefixed with `CMD:` (in addition to the general prefix above). This is useful for distinguishing the commands being run by the CLI from other output.
-
-If an error occurs, it is recommended to run the command with the `-p` flag to print the output of the subcommands being run. This will help to identify the cause of the error.
-
-> [!IMPORTANT]
-> When compiling the Arduino sketches, the CLI includes a `--build-property` flag that defines the `ROBOT_NAME` preprocessor directive. The value of this directive is the value of the `ROBOT_NAME` environment variable, with all letters capitalized, referring to the preprocessor directive for the current robot.
->
-> For example, if the sketches are compiled on Oogway, the `ROBOT_NAME` enviornment variable would be `oogway`, and the inclusion of the build property by the CLI is equivalent to adding the following statement to the top of the `.ino` files:
-> ```cpp
-> #define ROBOT_NAME OOGWAY
-> ```
-> In this case, `OOGWAY` refers to another preprocessor directive. Thus, all Arduino sketches must include preprocessor derectives that define values for all possible robot names. For example, the preprocessor directives
-> ```cpp
-> #define OOGWAY 0
-> #define OOGWAY_SHELL 1
-> #define CRUSH 2
-> ```
-> define the values for the `oogway`, `oogway_shell`, and `crush` robot names. The `ROBOT_NAME` preprocessor directive is used in the Arduino sketches to modify their behavior based on the capabilities of the robot.
-
-## Serial Node
-`serial_node.py` defines `SerialNode`, an abstract base class for ROS nodes that interface with serial devices. The class handles connecting to the serial device, reading data from it, and writing data to it.
-
-Thus, by handling the basic serial communication, `SerialNode` allows subclasses to focus on parsing the data from the serial device and publishing it or receiving commands and sending them to the serial device.
-
-It gracefully handles errors and exceptions that may occur during the process. If any read or write operation fails, the node will attempt to reconnect to the serial device indefinitely until the operation is successful. If the node is stopped, it will close the serial connection and exit.
-
-<<<<<<< HEAD
-The `dvl_pathfinder_raw.py`, `peripheral.py`, and `thrusters.py` scripts sublcass `SerialNode` to interface with the Pathfinder DVL, Peripheral Arduino, and Thruster Arduino.
-=======
-The `dvl_raw.py`, `gyro.py`, `peripheral.py`, and `thrusters.py` scripts subclass `SerialNode` to interface with the DVL, gyro, Peripheral Arduino, and Thruster Arduino.
->>>>>>> a7c0053b
-
-## Thruster Allocations to PWMs
-The `thrusters.py` node subscribes to `/controls/thruster_allocs` of type `custom_msgs/msg/ThrusterAllocs`. This is an array of 64-bit floats, and they must be in range [-1, 1]. It also subscribes to `/sensors/voltage` of type `std_msgs/msg/Float64`. This is a 64-bit float that is clamped to the range [14.0, 18.0].
-
-The node maps the thruster allocations to pulse widths, accounting for the current system voltage, and sends them to the Thruster Arduino. Note that this node runs _on the robot computer_, not the Arduino.
-
-The node first loads the [CSV Files](#csv-files) that relate force (in range [-1.0, 1.0]) to PWM outputs at a given voltage (fixed by the lookup table, either 14.0v, 16.0v, or 18.0v).
-
-For each `ThrusterAllocs` message it receives, the node first validates the message by checking that the number of thruster allocations is equal to the number of thrusters. If the message is invalid, the node does not send any PWMs to the Thruster Arduino and prints an error message to the console, but it will process the next message. If the message is valid, the node computes the PWMs for each thruster.
-
-To compute the PWMs, the node first finds the closest force value (rounded to 2 decimal precision) in the lookup tables for the two voltages that bound the current voltage reading. Then, it performs linear interpolation between those two values using the current voltage to find the PWM that will result in the thruster exerting the desired force at the current voltage.
-
-The PWMs are then sent to the Thruster Arduino via serial in the same order as the original thruster allocations. See the [Thruster Arduino](#thruster-arduino) section for more information on the serial communication format. The PWMs are also published to `/offboard/pwm` of type `custom_msgs/msg/PWMAllocs`; this is for debugging purposes only.
-
-## Thruster Arduino
-The Thruster Arduino reads the PWM values sent by `thrusters.py` over serial. It expects values to be in the following format: a start flag of two bytes `0xFFFF` followed by pairs of bytes representing the PWM values in big-endian format. The Arduino treats each PWM value as a 16-bit unsigned integer. The Arduino validates the data by making sure that the number of PWM values received matches the number of thrusters, and that each value is within the range [1100, 1900]. If the data are valid, the Arduino sets the PWM values for the thrusters by assigning the first value to the thruster whose ESC is attached to pin 0 on the multiplexer, the second value to the thruster whose ESC is attached to pin 1, and so on. If the data are invalid, the Arduino does not change the PWM values; the last valid values are retained.
-
-If it has been over 500 miliseconds since the last message was recieved, the Thruster Arduino will stop all thrusters. This is to prevent the robot from continuing to move if controls is disabled or if the connection to the main computer is lost.
-
-### ESC Offset
-The Blue Robotics Basic ESCs are designed to accept PWM values in the range of [1100, 1900], with a stop signal occurring within a range of values centered around 1500. While 1500 is the intended midpoint for stopping, the exact range of stop values varies depending on the supplied voltage.
-
-Some Blue Robotics Basic ESCs have a defect where the midpoint of their stop range is offset by a certain amount, causing their entire PWM range to shift accordingly. To determine the offset, identify the endpoints of the stop range — the largest and smallest PWM values at which the thrusters stop spinning. The higher endpoint is the value where a slight increase in PWM causes the thrusters to start spinning, and the lower endpoint is where a slight decrease in PWM causes the thrusters to start spinning. Once these two values are found, calculate their midpoint and subtract 1500 from it to determine the offset.
-
-In the Thruster Arduino code, the `THRUSTER_PWM_OFFSET` constant is set to the calculated offset value. This offset is then added to the PWM signals sent to the ESCs to compensate for the shifted range.
-
-## Testing Thrusters
-First start the `thrusters.py` ROS node:
-```
-ros2 launch offboard_comms thrusters.xml
-```
-Now to test, use the `test_thrusters.py` script. This script starts a ROS node that publishes thruster allocations to the `/controls/thruster_allocs` topic. To run this script you can use `ros2 run offboard_comms test_thrusters` or its alias `test-thrusters`.
-
-The script provides the following CLI:
-```bash
-test-thrusters [-s SPEED] [-r RATE] [--log-allocs]
-```
-- `-s`, `--speed`: The speed at which the thrusters should spin. This is a float in the range [-1, 1]. The default is 0.05.
-- `-r`, `--rate`: The rate at which the thruster allocations should be published. This is a float in Hz. The default is 20.
-- `--log-allocs`: Log each thruster allocation published to the console. This is useful for debugging.
-
-For example, to test the thrusters at a speed of 0.1 and a rate of 10 Hz, run:
-```bash
-test-thrusters -s 0.1 -r 10
-```
-
-## DVL
-This package supports the [Teledyne Pathfinder DVL](https://www.teledynemarine.com/brands/rdi/pathfinder-dvl) and [Teledyne Wayfinder DVL](https://www.teledynemarine.com/wayfinder). The DVL (regardless of model) is connected to the robot's main computer via a USB serial converter.
-
-### Pathfinder DVL
-The `dvl_pathfinder_raw.py` script publishes the raw Pathfinder DVL data to the `/sensors/dvl/raw` topic with type `custom_msgs/msg/DVLRaw`. It requires the DVL to automatically send data via serial in the PD13 format.
-
-The `dvl_pathfinder_to_odom.py` script subscribes to `/sensors/dvl/raw` data, converts it to a `nav_msgs/msg/Odometry` message, and publishes it to `/sensors/dvl/odom`, for use in `sensor_fusion`. It obtains the DVL's negation values from the [robot config file](#robot-config-file) and uses them to negate the velocity readings if necessary.
-
-### Wayfinder DVL
-The `dvl_wayfinder.py` script interfaces with the Wayfinder DVL. Despite the Wayfinder DVL being a serial device, it does not use the [Serial Node](#serial-node) class to interface with it. Instead, it uses the `dvl_wayfinder_lib` provided by Teledyne to handle the serial communication and parsing of the data.
-
-Unlike the Pathfinder DVL, it does not publish the raw data. Instead, it publishes the DVL's velocity readings as a `nav_msgs/msg/Odometry` message to `/sensors/dvl/odom`,  for use in `sensor_fusion`. It also obtains the DVL's negation values from the [robot config file](#robot-config-file) and uses them to negate the velocity readings if necessary.
-
-
-## Gyro
-We use the [Micro-Magic G-F60-C](https://www.memsmag.com/G-F60) fiber optic gyroscope to measure angular velocity about the Z axis (yaw).
-
-It requires a 1000Hz square wave trigger signal to send data. This signal is sent by the peripheral Arduino; see the [Gyro Trigger Signal](#gyro-trigger-signal) section for more information.
-
-Every time the gyro detects the falling edge of the square wave, it sends one frame of data containing the change in the gyro's angular position since the last frame and the current internal temperature of the gyro. This frame is received by the `gyro` node, which parses the data and publishes it to the appropriate topics.
-
-### Gyro Launch File
-The `gyro.xml` launch file launches the node that receives frames from the gyro and publishes its data.
-
-The node accepts two arguments:
-- `compute_avg_angular_velocity`
-  - Type: boolean
-  - Default: `false`
-  - Description: If set to `true`, the node computes the average angular velocity over the lifetime of the node. When the node is stopped, it will print the average angular velocity to the console. This is useful for obtaining the gyro's zero bias. See the [Gyro Zero Bias](#gyro-zero-bias) section for more information.
-- `log_checksum_errors`
-  - Type: boolean
-  - Default: `false`
-  - Description: If set to `true`, the node will log checksum errors via ROS, which will show up in the console. This is useful for debugging. If set to `false`, the node will not log checksum errors. Regardless of this setting, the node will not publish data from frames with checksum errors and it will not be included in the average angular velocity calculation.
-
-### Gyro Topics
-The topics published are:
-- `/sensors/gyro/angular_velocity/raw`
-  - Type: `std_msgs/msg/Float64`
-  - Value: The gyro's current angular velocity in degrees per second.
-- `/sensors/gyro/angular_velocity/twist`
-  - Type: `geometry_msgs/msg/TwistWithCovarianceStamped`
-  - Value: The gyro's current angular velocity in degrees per second, set as the angular Z value in the twist. Also includes the gyro's frame ID and covariance. This message type can be used as an input to sensor fusion. All twist values except angular Z are set to 0, and all covariance values except the (angular Z, angular Z) covariance are set to 0.
-- `/sensors/gyro/angular_position/raw`
-  - Type: `std_msgs/msg/Float64`
-  - Value: The integral of the gyro's angular velocity, which is the change in the gyro's angular position since the node was started. The value is in degrees and normalized to the range [-180, 180].
-- `/sensors/gyro/angular_position/pose`
-  - Type: `geometry_msgs/msg/PoseWithCovarianceStamped`
-  - Value: The orientation in the message is a quaternion that represents a rotation of zero roll, zero pitch, and the integral of the gyro's angular velocity as the yaw. Also includes the gyro's frame ID and covariance. The rotation is extrinsic and performed in the order: roll, pitch, yaw. This message type can be used as an input to sensor fusion. The position is set to 0, and all covariance values except the (angular Z, angular Z) covariance are set to 0.
-- `/sensors/gyro/temperature`
-  - Type: `std_msgs/msg/Float64`
-  - Value: The gyro's internal temperature in degrees Fahrenheit.
-
-### Gyro Zero Bias
-When the gyro is not moving with respect to the surface of the Earth, it will output a small, nonzero, angular velocity. The average rate of this rotation is the zero bias.
-
-The gyro measures angular velocity relative to an inertial frame of reference. The rotation of the Earth and other cosmic forces accelerate the gyro by a small amount. Temperature, electromagnetic interference, vibrations, and other factors also affect the zero bias. The combined effect of these forces must be compensated for to obtain accurate readings.
-
-> [!IMPORTANT]
-> The gyro's zero bias depends on the latitude at whiich it is located. If the gyro is moved to a different latitude, the zero bias must be remeasured and updated in the robot config file.
-
-To obtain the gyro's zero bias, follow the steps below.
-1. Ensure that the gyro's environment is similar to the one in which it will be used. This means it should be at its average operating temperature and in a similar electromagnetic environment.
-2. Ensure that the gyro is precisely level with the surface of the Earth.
-3. Ensure that the gyro is not moving with respect to the surface of the Earth. This means it should be stationary and not experiencing any vibrations.
-4. Start the `gyro` node with the `compute_avg_angular_velocity` argument set to `true`. This will cause the node to compute the average angular velocity over its lifetime.
-5. Keep the node running for 5 minutes. Make sure the gyro is not moved or disturbed during this time.
-6. When the node is stopped, it will print the average angular velocity to the console. Sum this value with the existing zero bias value in the robot config file. This is the gyro's new zero bias.
-    > [!IMPORTANT]
-    > Do **not** overwrite the zero bias value in the robot config file with the average angular velocity obtained. The average angular velocity has the existing zero bias value subtracted from it. Thus, the updated zero bias is the sum of the average angular velocity and the existing zero bias value.
-7. Repeat steps 4-6 until the absolute value of average angular velocity is less than $2 \times 10^{-5}$ degrees per second. Values smaller than this are due to inaccuracies within the sensor itself and are negligible.
-
-
-## Peripheral Arduino
-The Peripheral Arduino obtains data from the following sensors:
-- Generic voltage sensor
-- [Blue Robotics Bar02 Pressure Sensor](https://bluerobotics.com/store/sensors-cameras/sensors/bar02-sensor-r1-rp/)
-- [DHT11 sensor](https://www.adafruit.com/product/386) for temperature and humidity readings
-
-The data from the sensors is sent as raw serial messages to the robot's main computer, in the following format: `tag:value`, where each sensor has a unique tag, and the values are the readings from the sensors, of float type. Sensors of the same type have tags that start with the same letter, but may include additional characters to differentiate between them. The tags are as follows:
-- `V`: Voltage
-- `P`: Pressure
-- `T`: Temperature
-- `H`: Humidity
-
-The Peripheral Arduino also enables control of servos. Servos are controlled by sending a message to the Arduino over serial in the following format: `servo_tag:pwm`, where `servo_tag` is the unique identifier of the servo, and `pwm` is the PWM value to set the servo to.
-
-The code for the Peripheral Arduino contains a set of classes, one for each type of sensor, that initialize the sensor, read data from it, and send the data over serial. The code also contains a class for the servos that sets the PWM values for the servos.
-
-Additionally, the code contains the `Robot` class, which provides the `process()` function that is called by the main `loop()` function. The `process()` function instructs all sensors to read data and send it over serial, and also reads serial messages sent to the Arduino to control the servos.
-
-The `Robot` class is subclassed by classes for each robot, which initialize the sensor and servo classes for the specific sensors and servos used by the robot.
-
-### Voltage
-The Peripheral Arduino publishes voltage at 10 Hz.
-
-The votage is calibrated based on the Peripheral Arduino's voltage. This is important as the generic voltage sensor uses a voltage divider to measure the voltage, so it requires knowledge of its input voltage to provide an accurate reading.
-
-Despite the calibration, the voltage reading may still differ from the true voltage by 0.2-0.3V. This difference varies linearly with the voltage. To correct this difference, obtain a handful of voltage readings from the voltage sensor and a multimeter, and then compute a linear regression to find the slope and intercept of the line that best fits the data. The slope and intercept can then be used to correct the voltage readings from the sensor.
-
-### Pressure
-The Peripheral Arduino interprets the Blue Robotics Pressure Sensor using the MS5837 library. It sends the data over serial each time the sensor gets a new reading, so the rate is not defined other than "as fast as possible."
-
-After extensive testing, it was found that proper functioning of the pressure sensor requires two key things:
-- The most up-to-date Arduino Wire library, which includes the [`setWireTimeout` function](https://docs.arduino.cc/language-reference/en/functions/communication/wire/setWireTimeout). As of February 2025, this is **_not_** available on Arduinos using MegaAVR 1.8.3. Therefore, an AVR-based Arduino is required (e.g. Nano or Uno).
-- Consistent voltage of 5V. The sensor is factory-optimized for 5V, so readings will be inaccurate if the voltage is not 5V. Experimental results have shown that when the voltage is dropped to at or below 2.5V, the sensor will stop responding to I2C requests.
-
-If these conditions are met, the sensor will return accurate readings and will not become unresponsive. If the sensor does become unresponsive, a 500 microsecond timeout has been set to prevent the Arduino from hanging.
-
-The `MS5837` library has been modified to handle errors in reading the sensor.
-
-The `MS5837::read` function has been modified to return a byte indicating the success/error of the reading. If any call to `Wire::endTransmission` returns a non-zero value, the function will return that value. If any call to `Wire::requestFrom` times out, the function will return 5. If the function returns 0, the reading was successful.
-
-Below is the list of error codes and their meanings, as provided by the [`Wire::endTransmission` function](https://docs.arduino.cc/language-reference/en/functions/communication/wire/endTransmission):
-- 0: success.
-- 1: data too long to fit in transmit buffer.
-- 2: received NACK on transmit of address.
-- 3: received NACK on transmit of data.
-- 4: other error.
-- 5: timeout
-
-If a non-timeout error occurs, no data is published to serial. On the next iteration of the loop, reading will be attempted again. If a timeout error occurs, an attempt to reinitialize the sensor will be made in every iteration of the loop until it is successful.
-
-### Temperature/Humidity
-The temperature and humidity readings are gathered by the [DHT11 sensor](https://www.adafruit.com/product/386) using the DHT11 library. The temperature is measured in degrees Fahrenheit, and the humidity is measured as a percentage. The data is sent over serial at 1 Hz.
-
-A copy of the library is included in the Peripheral Arduino sketch, as one line in the library was modified to prevent the Arduino from hanging if the sensor becomes unresponsive – the `TIMEOUT_DURATION` constant defined in `DHT11.h` was changed from 1000 milliseconds to 10 milliseconds. This change was made because the sensor can become unresponsive and hang the Arduino for up to 1 second if the sensor is disconnected or if the sensor is not functioning properly, preventing other sensors from being read. With the change, the Arduino will only hang for 10 milliseconds before moving on to the next sensor.
-
-### Servos
-The Peripheral Arduino supports any servo compatible with the Arduino Servo library.
-
-The servo is controlled by sending a message to the Arduino over serial in the following format: `servo_tag:pwm`, where `servo_tag` is the unique identifier of the servo, and `pwm` is the PWM value to set the servo to. The Arduino validates the data by checking that the tag is a valid servo tag and the PWM is within the range defined for that servo. If the data is valid, the Arduino sets the PWM value for the servo, rotating it to the desired position. After a predefined time (usually 1 second), the servo will return to its original position.
-
-> [!NOTE]
-> From the Peripheral Arduino's perspective, all servos are continuous servos. The Arduino does not differentiate between continuous and discrete servos; for any servo, it will accept any PWM value that is within its range. The distinction between discrete and continuous servos is made in the [robot config file](#robot-config-file) and [Peripheral Publisher](#peripheral-publisher) script, which requires discrete servos to be set to one of a predefined set of states and continuous servos to be set to any PWM value within a range.
-
-If a servo command is sent, then the servo will not accept any other commands until the servo has returned to its stop position. Thus, if you wish to send multiple commands to the same servo, the time elapsed between each command must be greater than the time it takes for the servo to return to its stop position. This time is defined in the `min_delay` field of the servo in the [robot config file](#robot-config-file).
-
-### Gyro Trigger Signal
-The gyro requires a 1000Hz square wave trigger signal to send data. This signal is sent by the Peripheral Arduino.
-
-The gyro uses the RS-422 protocol to send and receive data, which uses differential signaling. This means that the trigger signal is sent over two wires, RX+ and RX-, and the signal is sent as a voltage difference between the two wires. Thus, two complementary 1000Hz square wave signals are sent over the RX+ and RX- wires; when one wire is high, the other wire is low.
-
-The trigger signal must be created with precise timing to obtain accurate data from the gyro. Thus, a hardware timer is required. The Peripheral Arduino uses the Timer2 hardware timer to generate the trigger signal.
-
-The ATmega328P microcontroller used in the Arduino Nano and Uno has three hardware timers: Timer0, Timer1, and Timer2. Timer0 is used for the Arduino's built-in functions like `delay()` and `millis()` and is not availble for other use. Timer1 is used by the Servo library. Timer2 is available to generate the trigger signal.
-
-The official documentation for Timer2 can be found in the [ATmega328P datasheet](https://ww1.microchip.com/downloads/en/DeviceDoc/Atmel-7810-Automotive-Microcontrollers-ATmega328P_Datasheet.pdf). This [image](https://www.gammon.com.au/images/Arduino/Timer_2.png) provides a helpful overview of how to configure Timer2.
-
-Timer2 outputs the trigger signals on pins D3 and D11. Since the signals are inverses of each other, it doesn't matter which pin is connected to RX+ and which pin is connected to RX-.
-
-See the comments in the Peripheral Arduino sketch for more information on how Timer2 is configured to generate the trigger signal.
-
-## Peripheral Publisher
-The `peripheral.py` script starts a ROS node that interfaces with the Peripheral Arduino. It publishes all sensor data received from the Arduino to the appropriate ROS topics. It also advertises services to control the servos connected to the Arduino.
-
-### Sensors
-The script uses the `sensors` section under the Peripheral Arduino section of the [robot config file](#robot-config-file) to determine the types of sensors connected to the current robot, the tags that the sensors use to identify their data, and the ROS topics to publish the sensor data to.
-
-Each sensor type is associated with a subclass of `PeripheralSensor` in the `peripheral_sensors.py` script. The `PeripheralSensor` class receives data from the Arduino and filters it. The subclasses are responsible for publishing the filtered data to the appropriate ROS topic with the appropriate message type.
-
-The sensor types, classes, and the message types they publish are as follows:
-- `voltage`: `VoltageSensor`, `std_msgs/msg/Float64`
-- `pressure`: `PressureSensor`, `geometry_msgs/msg/PoseWithCovarianceStamped`
-- `temperature`: `TemperatureSensor`, `std_msgs/msg/Float64`
-- `humidity`: `HumiditySensor`, `std_msgs/msg/Float64`
-
-To add support for a new sensor type, create a new subclass of `PeripheralSensor` in the `peripheral_sensors.py` script and add it to the `SENSOR_CLASSES` dictionary in the `peripheral.py` script.
-
-### Servos
-The script uses the `servos` section under the Peripheral Arduino section of the [robot config file](#robot-config-file) to determine the servos connected to the current robot, the tags that the servos use to identify their data, the name of the service for that servo, the servo type (discrete or continuous) and set of states or the PWM range for each servo. Services for discrete servos accept messages of type `custom_msgs/srv/SetDiscreteServo` and services for continuous servos accept messages of type `custom_msgs/srv/SetContinuousServo`.
-
-When `peripheral.py` receives a service request to control a servo, it first validates the request. For discrete servos, it checks if the state provided is part of the configured set of states. For continuous servos, it checks if PWM is within the range defined for that servo (minimum and maximum are included in the range). If the request is valid, it sends the command to the Peripheral Arduino to control the servo.
-
-> [!CAUTION]
-> The `peripheral.py` script only checks if the state is within the defined set of states (discrete servos) or the PWM value is within the min and max PWM values (continuous servos). They do **not** check if setting the servo to that state or PWM value will result in the servo moving to an unsafe position. It is the responsibility of the user to ensure that the PWM values sent to the servos are safe.
-
-> [!WARNING]
+# Offboard Communications
+This package provides communications and functionality for serial devices to be integrated with our main ROS system. The Thruster Arduino handles thruster controls. The Peripheral Arduino provides voltage, pressure (depth), temperature, and humidity readings, and also enables control of servos. The DVL (Doppler Velocity Log) provides velocity measurements. The fiber optic gyroscope provides angular velocity measurements on the robot's yaw axis.
+
+Each serial device is paired with a ROS node that interfaces with it. The nodes are responsible for parsing the data from the serial device and publishing it to ROS topics. The nodes also subscribe to ROS topics and/or advertise ROS services to receive commands, which they then send to the serial device.
+
+Multiple Arduinos serve to support hardware that require different serial baud rates. This was necessitated by the Thruster Arduino requiring 57600 baud while the pressure sensor is factory-optimized for 9600 baud.
+
+## Directory Structure
+The directory structure of the offboard_comms package is as follows:
+
+### Config
+The `config` directory contains the [robot config files](#robot-config-file), which are YAML files that contain configuration information for this system that is unique for each robot.
+
+### Data
+The `data` directory contains CSV files that are used to store lookup tables for the thrusters. These tables are used to convert thruster allocations to PWM signals, given the current system voltage.
+
+### Launch
+The `launch` directory contains the ROS launch files for the offboard_comms package. These are used to start the ROS nodes for the Thruster Arduino and the Peripheral Arduino. See the [Launch Files](#launch-config) section for more information.
+
+### Offboard_comms
+The `offboard_comms` directory contains the source code for the ROS nodes that interface with the serial devices.
+
+### Resource
+The `resource` directory contains an empty file that is used to register the package with the ament_index system, allowing ROS tools to discover and locate the package.
+
+### Sketches
+The `sketches` directory contains the Arduino sketches – the code that runs on the Arduinos. The `peripheral` directory contains the code for the Peripheral Arduino, and `thruster` directory contains the code for the Thruster Arduino.
+
+### Package.xml, Setup.cfg, and Setup.py
+The `package.xml`, `setup.cfg`, and `setup.py` files are used to define the package's dependencies and other metadata. They are used by the `colcon build` command to build the package.
+
+### README.md
+The `README.md` file contains the documentation for the offboard_comms package.
+
+## Config
+
+### Robot Config File
+The robot config file is a YAML file that contains configuration information for this system that is unique for each robot. One config file is required for each robot. They are located in the `config` directory. They should be named `<robot_name>.yaml`, where `<robot_name>` is the value of the `$ROBOT_NAME` environment variable associated with the robot.
+
+The robot config file contains the following fields:
+```yaml
+arduino:
+    arduino_1:
+        ftdi: arduino_1_ftdi_string
+        fqbn: arduino_1_fqbn
+        core: arduino_1_core
+        sketch: sketches/arduino_1
+        libraries (optional):
+            - library_1
+            - library_2
+            - ...
+        pre_compile (optional): arduino_1 pre_compile command
+        post_compile (optional): arduino_1 post_compile command
+        sensors (optional):
+            - type: sensor_1
+              tag: sensor_1_tag
+              topic: sensor_1_topic
+            - type: sensor_2
+              ...
+        servos (optional):
+            - name: servo_1
+              tag: servo_1_tag
+              service_name: servo_1_service_name
+              type: discrete
+              states:
+                state_1: pwm_1
+                state_2: pwm_2
+                ...
+              min_delay: servo_1_min_delay
+            - name: servo_2
+              tag: servo_2_tag
+              service_name: servo_2_service_name
+              type: continuous
+              min_pwm: servo_2_min_pwm
+              max_pwm: servo_2_max_pwm
+              min_delay: servo_2_min_delay
+            - name: servo_3
+              ...
+    arduino_2:
+        ...
+dvl:
+  ftdi: DVL_FTDI_string
+  negate_x_vel: true or false
+  negate_y_vel: true or false
+  negate_z_vel: true or false
+gyro:
+  ftdi: gyro_FTDI_string
+  zero_bias: gyro_zero_bias
+  scale_factor: gyro_scale_factor
+```
+- `arduino`
+    - `arduino_1`, `arduino_2`, etc. are the names of the Arduinos. These names are used to refer to the Arduinos in the [CLI](#command-line-interface) and in other files. They can be any string, but should be descriptive of the Arduino. They must be unique. `all` is a special name used by the CLI to refer to all Arduinos; do **_not_** use it as an Arduino name in this file. The names do not necessarily correspond to any names recognized by the Arduino CLI or operating system.
+    - `ftdi` is the FTDI string of the Arduino. This is a unique identifier for the Arduino and is used to find the port that the Arduino is connected to. To find the FTDI string, see the [Obtain FTDI String](#obtain-ftdi-string) section.
+    - `fqbn` is the fully qualified board name of the Arduino. This is used when compiling and uploading the Arduino code. It is the string that appears in the output of `arduino-cli board list` under the FQBN column.
+      > [!NOTE]
+      > Not all Arduino devices are returned by the `arduino-cli board list` command (see the [Arduino CLI FAQ](https://arduino.github.io/arduino-cli/latest/FAQ)). In that case, first install the core for the Arduino device using `arduino-cli core install <core_name>`. Then, you can run `arduino-cli board listall` to get a list of all boards supported by the core(s) installed and find the FQBN for your board.
+    - `core` is the name of the Arduino core that the Arduino uses; the core library will be installed before compiling and uploading code. It is the string that appears in the output of `arduino-cli board list` under the core column.
+    - `sketch` is the path to the directory containing the Arduino sketch, relative to the `offboard_comms` package. The specified directory must contain a `.ino` file. This is the sketch that is compiled and uploaded to the Arduino. It must **_not_** include a leading `/` or `./`.
+    - `libraries` is an optional list of libraries that the Arduino requires that are installed through the Arduino CLI. These libraries will be installed before compiling the Arduino code. If an Arduino does not require any libraries, this key must **_not_** be present under the Arduino's dictionary.
+    - `pre_compile` is an optional bash command to run _immediately before_ compiling the Arduino code. It is useful for installing libraries or modifying files that will affect the compilation. If an Arduino does not require a pre compile command, this key must **_not_** be present under the Arduino's dictionary.
+    - `post_compile` is an optional bash command to run _immediately after_ compiling the Arduino code. It is useful for deleting temporary files or performing any other cleanup after compilation. If an Arduino does not require a post compile command, this key must **_not_** be present under the Arduino's dictionary.
+    - `sensors` is an optional list of sensors that the Arduino supports. Each sensor is a dictionary with the following keys:
+        - `type` is the type of sensor. This is a string that describes the sensor. It is used to determine how to process the sensor data.
+        - `tag` is the tag that the sensor uses to identify its data. The serial data is sent in the form `tag:data`. It is used to identify the sensor that produced the data.
+        - `topic` is the ROS topic to publish the sensor data to.
+        > [!IMPORTANT]
+        > The Peripheral Arduino sketch does **not** read the [robot config file](#robot-config-file). So, if a new sensor is added to the robot and connected to the Peripheral Arduino, simply adding the new sensor to the `sensors` section of the [robot config file](#robot-config-file) will **not** be sufficient to enable the sensor. The subclass for the robot in the Peripheral Arduino sketch must be updated to initialize the new sensor.
+    - `servos` is an optional list of servos that the Arduino supports. Each servo is a dictionary with the following keys:
+        - `name` is a human-readable name for the servo. This is used to idenfity the servo in messages and logs.
+        - `tag` is the tag that uniquely identifies the servo. The servo commands are sent in the form `tag:pwm`. It is used by the Arduino to identify the servo that the command is intended for.
+        - `service_name` is the name of the ROS service that controls the servo.
+        - `type` is the type of servo. It can be either `discrete` or `continuous`. A `discrete` servo has a fixed set of states that it can be set to, where each state is mapped to a specific PWM value. A `continuous` servo can be set to any PWM value within a range.
+        - `states` (`discrete` servos only) is a dictionary that maps the states of the servo to the PWM values. Each key is a state of the servo, and the corresponding value is the PWM value to set the servo to when it is in that state.
+        - `min_pwm` and `max_pwm` (`continuous` servos only) are the minimum and maximum PWM values that the servo can be set to.
+        - `min_delay` is the minimum delay in seconds between commands to the servo. This ensures that if two or more service requests are made to command the servo before the servo has returned to its stop position, the service requests will respond with an error message. This value should be greater than the `delay` value provided to the `RobotServo` initializer in the Peripheral Arduino sketch as it takes additional time for the Arduino to process the command and for the servo to respond. Thus, this value should be obtained experimentally by measuring the time elapsed between when the servo is commanded to move and when it returns to its stop position.
+        > [!IMPORTANT]
+        > The Peripheral Arduino sketch does **not** read the [robot config file](#robot-config-file). So, if a new servo is added to the robot and connected to the Peripheral Arduino, simply adding the new servo to the `servos` section of the [robot config file](#robot-config-file) will **not** be sufficient to enable the servo. The subclass for the robot in the Peripheral Arduino sketch must be updated to initialize the new servo.
+- `dvl`
+    - `ftdi` is the FTDI string of the DVL. This is a unique identifier for the DVL and is used to find the port that the DVL is connected to. To find the FTDI string, see the [Obtain FTDI String](#obtain-ftdi-string) section.
+    - `negate_x_vel`, `negate_y_vel`, and `negate_z_vel` are boolean values that determine whether the DVL's velocity readings should be negated. These values are used to correct for the orientation of the DVL on the robot. If the DVL is mounted in a way that causes the velocity readings along one or more axes to have an incorrect sign, set the corresponding value(s) to `true`. Otherwise, set them to `false`.
+    > [!NOTE]
+    > The DVL configuration structure is the same regardless of the DVL model.
+- `gyro`
+  - `ftdi` is the FTDI string of the gyro. This is a unique identifier for the gyro and is used to find the port that the gyro is connected to. To find the FTDI string, see the [Obtain FTDI String](#obtain-ftdi-string) section.
+  - `zero_bias` is the rate in degrees per second that the gyro accumulates error when it is at rest (not moving with respect to the surface of the Earth). See the [Gyro Zero Bias](#gyro-zero-bias) section for more information on what this value means and how to obtain it.
+  - `scale_factor` is a constant factor that the gyro readings are divided by to obtain the angular velocity.
+    > [!NOTE]
+    > Each individual gyro, even of the same model, behaves differently and thus has different scale factors. The manufacturer tests each gyro individually and provides a test report containing the scale factors for that gyro, calibrated at various temperatures. The scale factor chosen should be the one that is closest to the operating temperature of the gyro.
+
+
+### CSV Files
+The `data` directory contains CSV files that are used to store lookup tables for the thrusters. These tables are used to convert thruster allocations to PWM signals, given the current system voltage. They contain two columns: `force` and `pwm`. The `force` column has values ranging from `-1.00` to `1.00` in increments of `0.01`, and the `pwm` column has the corresponding PWM values needed to exert the given force at the given voltage. The CSV files are named `<voltage>.csv`, where `<voltage>` is the voltage the thrusters need to receive for the table to be accurate. The tables are generated using the Blue Robotics T200 Thruster performance data, found on [this page](https://bluerobotics.com/store/thrusters/t100-t200-thrusters/t200-thruster-r2-rp/) under "Technical Details".
+
+### Launch Config
+The `launch` directory contains the following launch files:
+- `dvl_pathfinder.xml`: Launches the `dvl_pathfinder_raw` node that interfaces with the Pathfinder DVL and the `dvl_pathfinder_to_odom` node that converts the Pathfinder DVL velocity readings to odometry messages.
+- `dvl_wayfinder.xml`: Launches the `dvl_wayfinder` node that interfaces with the Wayfinder DVL.
+- `offboard_comms.launch.py`: Launches the `thrusters`, and `peripheral` nodes, along with either the `dvl_pathfinder` or the `dvl_wayfinder` nodes, whichever is appropriate for the robot. This is the primary launch file for the offboard_comms package.
+- `peripheral.xml`: Launches the `peripheral` node that interfaces with the Peripheral Arduino.
+- `thrusters.xml`: Launches the `thrusters` node that interfaces with the Thruster Arduino.
+
+### Obtain FTDI String
+To obtain the FTDI string of a serial device, run
+```bash
+ls /dev/serial/by-id
+```
+and find the string corresponding to the desired device. The FTDI string is the set of characters after the last underscore `_` but before the hyphen `-`. For example, in the following output,
+```
+usb-FTDI_FT232R_USB_UART_B0004VDI-if00-port0
+```
+the FTDI string is `B0004VDI`.
+
+If it's not obvious which FTDI string corresponds with which device, unplug the device, run the command, and note which string disappears. Then plug the device back in and run the command again to find the string that reappears. That string corresponds to the device.
+
+## Arduino CLI
+On Linux hosts, with the container running in privileged mode, use the CLI provided by `arduino.py` to install libraries, find ports, compile, and upload Arduino code. The CLI is a wrapper around the Arduino CLI and other commands, and is used to simplify the process of uploading code to the Arduino.
+
+To run the CLI, first make sure the offboard_comms package is built with `build.sh`. To run the CLI you can use `ros2 run offboard_comms arduino` or its alias `arduino` (declared in `ros_bashrc.sh`).
+
+The CLI is run as follows:
+```
+arduino {install-libs,find-ports,compile,upload} [{peripheral,thruster,all} ...] ... <OPTIONAL_FLAGS>
+```
+
+The first argument is the command to run. The following commands are available:
+- `install-libs`: Install the Arduino cores & libraries for the specified Arduino(s).
+- `find-ports`: Find the serial port(s) for the specified Arduino(s).
+- `compile`: Install all required cores & libraries and compile the sketch(es) for the specified Arduino(s).
+- `upload`: Install all required cores & libraries, compile the sketch(es), and upload the sketch(es) to the specified Arduino(s).
+
+After the command, you can specify one or more Arduinos to run the command on. Each Arduino must be a top-level key in `config/arduino.yaml`, or `all`. If `all` is specified, the command will be run on all Arduinos in `config/arduino.yaml`.
+
+If one of the commands run by the CLI returns a non-zero exit code, the CLI will print the output of the failed command to the terminal and exit with the same exit code. Commands that return a zero exit code will not print any output unless the `-p` flag is specified.
+
+The following optional flags can be added to the end of the command:
+- `-p`, `--print-output`: Print the output of all commands being run by the CLI, regardless of whether they succeed or fail. This is available with the `install-libs`, `compile`, and `upload` commands.
+- `-nl`, `--no-linebreaks`: Do not print any line breaks, labels, or prefixes; only print the port(s) found. This is available _only_ with the `find-ports` command. It is useful for running the command in a script or for piping the output to another command.
+
+For example, to upload the sketches for all Arduinos, run:
+```bash
+arduino upload all
+```
+To find the ports for all Arduinos, run:
+```bash
+arduino find-ports all
+```
+To install the libraries for `arduino_1` and `arduino_2`, run:
+```bash
+arduino install-libs arduino_1 arduino_2
+```
+To compile the sketch for `arduino_1` and print output run:
+```bash
+arduino compile arduino_1 -p
+```
+
+Note that uploading to the Arduino might require restarting the Docker container, especially when one or more Arduinos have been disconnected and reconnected since the Docker container was started.
+
+All output from the CLI printed to the console will be prefixed with `Arduino.py:`. This is useful for distinguishing the output of the CLI from the output of other commands.
+
+Additionally, the CLI also prints all commands being run to the console. These commands are prefixed with `CMD:` (in addition to the general prefix above). This is useful for distinguishing the commands being run by the CLI from other output.
+
+If an error occurs, it is recommended to run the command with the `-p` flag to print the output of the subcommands being run. This will help to identify the cause of the error.
+
+> [!IMPORTANT]
+> When compiling the Arduino sketches, the CLI includes a `--build-property` flag that defines the `ROBOT_NAME` preprocessor directive. The value of this directive is the value of the `ROBOT_NAME` environment variable, with all letters capitalized, referring to the preprocessor directive for the current robot.
+>
+> For example, if the sketches are compiled on Oogway, the `ROBOT_NAME` enviornment variable would be `oogway`, and the inclusion of the build property by the CLI is equivalent to adding the following statement to the top of the `.ino` files:
+> ```cpp
+> #define ROBOT_NAME OOGWAY
+> ```
+> In this case, `OOGWAY` refers to another preprocessor directive. Thus, all Arduino sketches must include preprocessor derectives that define values for all possible robot names. For example, the preprocessor directives
+> ```cpp
+> #define OOGWAY 0
+> #define OOGWAY_SHELL 1
+> #define CRUSH 2
+> ```
+> define the values for the `oogway`, `oogway_shell`, and `crush` robot names. The `ROBOT_NAME` preprocessor directive is used in the Arduino sketches to modify their behavior based on the capabilities of the robot.
+
+## Serial Node
+`serial_node.py` defines `SerialNode`, an abstract base class for ROS nodes that interface with serial devices. The class handles connecting to the serial device, reading data from it, and writing data to it.
+
+Thus, by handling the basic serial communication, `SerialNode` allows subclasses to focus on parsing the data from the serial device and publishing it or receiving commands and sending them to the serial device.
+
+It gracefully handles errors and exceptions that may occur during the process. If any read or write operation fails, the node will attempt to reconnect to the serial device indefinitely until the operation is successful. If the node is stopped, it will close the serial connection and exit.
+
+The `dvl_pathfinder_raw.py`, `gyro.py`, `peripheral.py`, and `thrusters.py` scripts sublcass `SerialNode` to interface with the Pathfinder DVL, gyro, Peripheral Arduino, and Thruster Arduino.
+
+## Thruster Allocations to PWMs
+The `thrusters.py` node subscribes to `/controls/thruster_allocs` of type `custom_msgs/msg/ThrusterAllocs`. This is an array of 64-bit floats, and they must be in range [-1, 1]. It also subscribes to `/sensors/voltage` of type `std_msgs/msg/Float64`. This is a 64-bit float that is clamped to the range [14.0, 18.0].
+
+The node maps the thruster allocations to pulse widths, accounting for the current system voltage, and sends them to the Thruster Arduino. Note that this node runs _on the robot computer_, not the Arduino.
+
+The node first loads the [CSV Files](#csv-files) that relate force (in range [-1.0, 1.0]) to PWM outputs at a given voltage (fixed by the lookup table, either 14.0v, 16.0v, or 18.0v).
+
+For each `ThrusterAllocs` message it receives, the node first validates the message by checking that the number of thruster allocations is equal to the number of thrusters. If the message is invalid, the node does not send any PWMs to the Thruster Arduino and prints an error message to the console, but it will process the next message. If the message is valid, the node computes the PWMs for each thruster.
+
+To compute the PWMs, the node first finds the closest force value (rounded to 2 decimal precision) in the lookup tables for the two voltages that bound the current voltage reading. Then, it performs linear interpolation between those two values using the current voltage to find the PWM that will result in the thruster exerting the desired force at the current voltage.
+
+The PWMs are then sent to the Thruster Arduino via serial in the same order as the original thruster allocations. See the [Thruster Arduino](#thruster-arduino) section for more information on the serial communication format. The PWMs are also published to `/offboard/pwm` of type `custom_msgs/msg/PWMAllocs`; this is for debugging purposes only.
+
+## Thruster Arduino
+The Thruster Arduino reads the PWM values sent by `thrusters.py` over serial. It expects values to be in the following format: a start flag of two bytes `0xFFFF` followed by pairs of bytes representing the PWM values in big-endian format. The Arduino treats each PWM value as a 16-bit unsigned integer. The Arduino validates the data by making sure that the number of PWM values received matches the number of thrusters, and that each value is within the range [1100, 1900]. If the data are valid, the Arduino sets the PWM values for the thrusters by assigning the first value to the thruster whose ESC is attached to pin 0 on the multiplexer, the second value to the thruster whose ESC is attached to pin 1, and so on. If the data are invalid, the Arduino does not change the PWM values; the last valid values are retained.
+
+If it has been over 500 miliseconds since the last message was recieved, the Thruster Arduino will stop all thrusters. This is to prevent the robot from continuing to move if controls is disabled or if the connection to the main computer is lost.
+
+### ESC Offset
+The Blue Robotics Basic ESCs are designed to accept PWM values in the range of [1100, 1900], with a stop signal occurring within a range of values centered around 1500. While 1500 is the intended midpoint for stopping, the exact range of stop values varies depending on the supplied voltage.
+
+Some Blue Robotics Basic ESCs have a defect where the midpoint of their stop range is offset by a certain amount, causing their entire PWM range to shift accordingly. To determine the offset, identify the endpoints of the stop range — the largest and smallest PWM values at which the thrusters stop spinning. The higher endpoint is the value where a slight increase in PWM causes the thrusters to start spinning, and the lower endpoint is where a slight decrease in PWM causes the thrusters to start spinning. Once these two values are found, calculate their midpoint and subtract 1500 from it to determine the offset.
+
+In the Thruster Arduino code, the `THRUSTER_PWM_OFFSET` constant is set to the calculated offset value. This offset is then added to the PWM signals sent to the ESCs to compensate for the shifted range.
+
+## Testing Thrusters
+First start the `thrusters.py` ROS node:
+```
+ros2 launch offboard_comms thrusters.xml
+```
+Now to test, use the `test_thrusters.py` script. This script starts a ROS node that publishes thruster allocations to the `/controls/thruster_allocs` topic. To run this script you can use `ros2 run offboard_comms test_thrusters` or its alias `test-thrusters`.
+
+The script provides the following CLI:
+```bash
+test-thrusters [-s SPEED] [-r RATE] [--log-allocs]
+```
+- `-s`, `--speed`: The speed at which the thrusters should spin. This is a float in the range [-1, 1]. The default is 0.05.
+- `-r`, `--rate`: The rate at which the thruster allocations should be published. This is a float in Hz. The default is 20.
+- `--log-allocs`: Log each thruster allocation published to the console. This is useful for debugging.
+
+For example, to test the thrusters at a speed of 0.1 and a rate of 10 Hz, run:
+```bash
+test-thrusters -s 0.1 -r 10
+```
+
+## DVL
+This package supports the [Teledyne Pathfinder DVL](https://www.teledynemarine.com/brands/rdi/pathfinder-dvl) and [Teledyne Wayfinder DVL](https://www.teledynemarine.com/wayfinder). The DVL (regardless of model) is connected to the robot's main computer via a USB serial converter.
+
+### Pathfinder DVL
+The `dvl_pathfinder_raw.py` script publishes the raw Pathfinder DVL data to the `/sensors/dvl/raw` topic with type `custom_msgs/msg/DVLRaw`. It requires the DVL to automatically send data via serial in the PD13 format.
+
+The `dvl_pathfinder_to_odom.py` script subscribes to `/sensors/dvl/raw` data, converts it to a `nav_msgs/msg/Odometry` message, and publishes it to `/sensors/dvl/odom`, for use in `sensor_fusion`. It obtains the DVL's negation values from the [robot config file](#robot-config-file) and uses them to negate the velocity readings if necessary.
+
+### Wayfinder DVL
+The `dvl_wayfinder.py` script interfaces with the Wayfinder DVL. Despite the Wayfinder DVL being a serial device, it does not use the [Serial Node](#serial-node) class to interface with it. Instead, it uses the `dvl_wayfinder_lib` provided by Teledyne to handle the serial communication and parsing of the data.
+
+Unlike the Pathfinder DVL, it does not publish the raw data. Instead, it publishes the DVL's velocity readings as a `nav_msgs/msg/Odometry` message to `/sensors/dvl/odom`,  for use in `sensor_fusion`. It also obtains the DVL's negation values from the [robot config file](#robot-config-file) and uses them to negate the velocity readings if necessary.
+
+
+## Gyro
+We use the [Micro-Magic G-F60-C](https://www.memsmag.com/G-F60) fiber optic gyroscope to measure angular velocity about the Z axis (yaw).
+
+It requires a 1000Hz square wave trigger signal to send data. This signal is sent by the peripheral Arduino; see the [Gyro Trigger Signal](#gyro-trigger-signal) section for more information.
+
+Every time the gyro detects the falling edge of the square wave, it sends one frame of data containing the change in the gyro's angular position since the last frame and the current internal temperature of the gyro. This frame is received by the `gyro` node, which parses the data and publishes it to the appropriate topics.
+
+### Gyro Launch File
+The `gyro.xml` launch file launches the node that receives frames from the gyro and publishes its data.
+
+The node accepts two arguments:
+- `compute_avg_angular_velocity`
+  - Type: boolean
+  - Default: `false`
+  - Description: If set to `true`, the node computes the average angular velocity over the lifetime of the node. When the node is stopped, it will print the average angular velocity to the console. This is useful for obtaining the gyro's zero bias. See the [Gyro Zero Bias](#gyro-zero-bias) section for more information.
+- `log_checksum_errors`
+  - Type: boolean
+  - Default: `false`
+  - Description: If set to `true`, the node will log checksum errors via ROS, which will show up in the console. This is useful for debugging. If set to `false`, the node will not log checksum errors. Regardless of this setting, the node will not publish data from frames with checksum errors and it will not be included in the average angular velocity calculation.
+
+### Gyro Topics
+The topics published are:
+- `/sensors/gyro/angular_velocity/raw`
+  - Type: `std_msgs/msg/Float64`
+  - Value: The gyro's current angular velocity in degrees per second.
+- `/sensors/gyro/angular_velocity/twist`
+  - Type: `geometry_msgs/msg/TwistWithCovarianceStamped`
+  - Value: The gyro's current angular velocity in degrees per second, set as the angular Z value in the twist. Also includes the gyro's frame ID and covariance. This message type can be used as an input to sensor fusion. All twist values except angular Z are set to 0, and all covariance values except the (angular Z, angular Z) covariance are set to 0.
+- `/sensors/gyro/angular_position/raw`
+  - Type: `std_msgs/msg/Float64`
+  - Value: The integral of the gyro's angular velocity, which is the change in the gyro's angular position since the node was started. The value is in degrees and normalized to the range [-180, 180].
+- `/sensors/gyro/angular_position/pose`
+  - Type: `geometry_msgs/msg/PoseWithCovarianceStamped`
+  - Value: The orientation in the message is a quaternion that represents a rotation of zero roll, zero pitch, and the integral of the gyro's angular velocity as the yaw. Also includes the gyro's frame ID and covariance. The rotation is extrinsic and performed in the order: roll, pitch, yaw. This message type can be used as an input to sensor fusion. The position is set to 0, and all covariance values except the (angular Z, angular Z) covariance are set to 0.
+- `/sensors/gyro/temperature`
+  - Type: `std_msgs/msg/Float64`
+  - Value: The gyro's internal temperature in degrees Fahrenheit.
+
+### Gyro Zero Bias
+When the gyro is not moving with respect to the surface of the Earth, it will output a small, nonzero, angular velocity. The average rate of this rotation is the zero bias.
+
+The gyro measures angular velocity relative to an inertial frame of reference. The rotation of the Earth and other cosmic forces accelerate the gyro by a small amount. Temperature, electromagnetic interference, vibrations, and other factors also affect the zero bias. The combined effect of these forces must be compensated for to obtain accurate readings.
+
+> [!IMPORTANT]
+> The gyro's zero bias depends on the latitude at whiich it is located. If the gyro is moved to a different latitude, the zero bias must be remeasured and updated in the robot config file.
+
+To obtain the gyro's zero bias, follow the steps below.
+1. Ensure that the gyro's environment is similar to the one in which it will be used. This means it should be at its average operating temperature and in a similar electromagnetic environment.
+2. Ensure that the gyro is precisely level with the surface of the Earth.
+3. Ensure that the gyro is not moving with respect to the surface of the Earth. This means it should be stationary and not experiencing any vibrations.
+4. Start the `gyro` node with the `compute_avg_angular_velocity` argument set to `true`. This will cause the node to compute the average angular velocity over its lifetime.
+5. Keep the node running for 5 minutes. Make sure the gyro is not moved or disturbed during this time.
+6. When the node is stopped, it will print the average angular velocity to the console. Sum this value with the existing zero bias value in the robot config file. This is the gyro's new zero bias.
+    > [!IMPORTANT]
+    > Do **not** overwrite the zero bias value in the robot config file with the average angular velocity obtained. The average angular velocity has the existing zero bias value subtracted from it. Thus, the updated zero bias is the sum of the average angular velocity and the existing zero bias value.
+7. Repeat steps 4-6 until the absolute value of average angular velocity is less than $2 \times 10^{-5}$ degrees per second. Values smaller than this are due to inaccuracies within the sensor itself and are negligible.
+
+
+## Peripheral Arduino
+The Peripheral Arduino obtains data from the following sensors:
+- Generic voltage sensor
+- [Blue Robotics Bar02 Pressure Sensor](https://bluerobotics.com/store/sensors-cameras/sensors/bar02-sensor-r1-rp/)
+- [DHT11 sensor](https://www.adafruit.com/product/386) for temperature and humidity readings
+
+The data from the sensors is sent as raw serial messages to the robot's main computer, in the following format: `tag:value`, where each sensor has a unique tag, and the values are the readings from the sensors, of float type. Sensors of the same type have tags that start with the same letter, but may include additional characters to differentiate between them. The tags are as follows:
+- `V`: Voltage
+- `P`: Pressure
+- `T`: Temperature
+- `H`: Humidity
+
+The Peripheral Arduino also enables control of servos. Servos are controlled by sending a message to the Arduino over serial in the following format: `servo_tag:pwm`, where `servo_tag` is the unique identifier of the servo, and `pwm` is the PWM value to set the servo to.
+
+The code for the Peripheral Arduino contains a set of classes, one for each type of sensor, that initialize the sensor, read data from it, and send the data over serial. The code also contains a class for the servos that sets the PWM values for the servos.
+
+Additionally, the code contains the `Robot` class, which provides the `process()` function that is called by the main `loop()` function. The `process()` function instructs all sensors to read data and send it over serial, and also reads serial messages sent to the Arduino to control the servos.
+
+The `Robot` class is subclassed by classes for each robot, which initialize the sensor and servo classes for the specific sensors and servos used by the robot.
+
+### Voltage
+The Peripheral Arduino publishes voltage at 10 Hz.
+
+The votage is calibrated based on the Peripheral Arduino's voltage. This is important as the generic voltage sensor uses a voltage divider to measure the voltage, so it requires knowledge of its input voltage to provide an accurate reading.
+
+Despite the calibration, the voltage reading may still differ from the true voltage by 0.2-0.3V. This difference varies linearly with the voltage. To correct this difference, obtain a handful of voltage readings from the voltage sensor and a multimeter, and then compute a linear regression to find the slope and intercept of the line that best fits the data. The slope and intercept can then be used to correct the voltage readings from the sensor.
+
+### Pressure
+The Peripheral Arduino interprets the Blue Robotics Pressure Sensor using the MS5837 library. It sends the data over serial each time the sensor gets a new reading, so the rate is not defined other than "as fast as possible."
+
+After extensive testing, it was found that proper functioning of the pressure sensor requires two key things:
+- The most up-to-date Arduino Wire library, which includes the [`setWireTimeout` function](https://docs.arduino.cc/language-reference/en/functions/communication/wire/setWireTimeout). As of February 2025, this is **_not_** available on Arduinos using MegaAVR 1.8.3. Therefore, an AVR-based Arduino is required (e.g. Nano or Uno).
+- Consistent voltage of 5V. The sensor is factory-optimized for 5V, so readings will be inaccurate if the voltage is not 5V. Experimental results have shown that when the voltage is dropped to at or below 2.5V, the sensor will stop responding to I2C requests.
+
+If these conditions are met, the sensor will return accurate readings and will not become unresponsive. If the sensor does become unresponsive, a 500 microsecond timeout has been set to prevent the Arduino from hanging.
+
+The `MS5837` library has been modified to handle errors in reading the sensor.
+
+The `MS5837::read` function has been modified to return a byte indicating the success/error of the reading. If any call to `Wire::endTransmission` returns a non-zero value, the function will return that value. If any call to `Wire::requestFrom` times out, the function will return 5. If the function returns 0, the reading was successful.
+
+Below is the list of error codes and their meanings, as provided by the [`Wire::endTransmission` function](https://docs.arduino.cc/language-reference/en/functions/communication/wire/endTransmission):
+- 0: success.
+- 1: data too long to fit in transmit buffer.
+- 2: received NACK on transmit of address.
+- 3: received NACK on transmit of data.
+- 4: other error.
+- 5: timeout
+
+If a non-timeout error occurs, no data is published to serial. On the next iteration of the loop, reading will be attempted again. If a timeout error occurs, an attempt to reinitialize the sensor will be made in every iteration of the loop until it is successful.
+
+### Temperature/Humidity
+The temperature and humidity readings are gathered by the [DHT11 sensor](https://www.adafruit.com/product/386) using the DHT11 library. The temperature is measured in degrees Fahrenheit, and the humidity is measured as a percentage. The data is sent over serial at 1 Hz.
+
+A copy of the library is included in the Peripheral Arduino sketch, as one line in the library was modified to prevent the Arduino from hanging if the sensor becomes unresponsive – the `TIMEOUT_DURATION` constant defined in `DHT11.h` was changed from 1000 milliseconds to 10 milliseconds. This change was made because the sensor can become unresponsive and hang the Arduino for up to 1 second if the sensor is disconnected or if the sensor is not functioning properly, preventing other sensors from being read. With the change, the Arduino will only hang for 10 milliseconds before moving on to the next sensor.
+
+### Servos
+The Peripheral Arduino supports any servo compatible with the Arduino Servo library.
+
+The servo is controlled by sending a message to the Arduino over serial in the following format: `servo_tag:pwm`, where `servo_tag` is the unique identifier of the servo, and `pwm` is the PWM value to set the servo to. The Arduino validates the data by checking that the tag is a valid servo tag and the PWM is within the range defined for that servo. If the data is valid, the Arduino sets the PWM value for the servo, rotating it to the desired position. After a predefined time (usually 1 second), the servo will return to its original position.
+
+> [!NOTE]
+> From the Peripheral Arduino's perspective, all servos are continuous servos. The Arduino does not differentiate between continuous and discrete servos; for any servo, it will accept any PWM value that is within its range. The distinction between discrete and continuous servos is made in the [robot config file](#robot-config-file) and [Peripheral Publisher](#peripheral-publisher) script, which requires discrete servos to be set to one of a predefined set of states and continuous servos to be set to any PWM value within a range.
+
+If a servo command is sent, then the servo will not accept any other commands until the servo has returned to its stop position. Thus, if you wish to send multiple commands to the same servo, the time elapsed between each command must be greater than the time it takes for the servo to return to its stop position. This time is defined in the `min_delay` field of the servo in the [robot config file](#robot-config-file).
+
+### Gyro Trigger Signal
+The gyro requires a 1000Hz square wave trigger signal to send data. This signal is sent by the Peripheral Arduino.
+
+The gyro uses the RS-422 protocol to send and receive data, which uses differential signaling. This means that the trigger signal is sent over two wires, RX+ and RX-, and the signal is sent as a voltage difference between the two wires. Thus, two complementary 1000Hz square wave signals are sent over the RX+ and RX- wires; when one wire is high, the other wire is low.
+
+The trigger signal must be created with precise timing to obtain accurate data from the gyro. Thus, a hardware timer is required. The Peripheral Arduino uses the Timer2 hardware timer to generate the trigger signal.
+
+The ATmega328P microcontroller used in the Arduino Nano and Uno has three hardware timers: Timer0, Timer1, and Timer2. Timer0 is used for the Arduino's built-in functions like `delay()` and `millis()` and is not availble for other use. Timer1 is used by the Servo library. Timer2 is available to generate the trigger signal.
+
+The official documentation for Timer2 can be found in the [ATmega328P datasheet](https://ww1.microchip.com/downloads/en/DeviceDoc/Atmel-7810-Automotive-Microcontrollers-ATmega328P_Datasheet.pdf). This [image](https://www.gammon.com.au/images/Arduino/Timer_2.png) provides a helpful overview of how to configure Timer2.
+
+Timer2 outputs the trigger signals on pins D3 and D11. Since the signals are inverses of each other, it doesn't matter which pin is connected to RX+ and which pin is connected to RX-.
+
+See the comments in the Peripheral Arduino sketch for more information on how Timer2 is configured to generate the trigger signal.
+
+## Peripheral Publisher
+The `peripheral.py` script starts a ROS node that interfaces with the Peripheral Arduino. It publishes all sensor data received from the Arduino to the appropriate ROS topics. It also advertises services to control the servos connected to the Arduino.
+
+### Sensors
+The script uses the `sensors` section under the Peripheral Arduino section of the [robot config file](#robot-config-file) to determine the types of sensors connected to the current robot, the tags that the sensors use to identify their data, and the ROS topics to publish the sensor data to.
+
+Each sensor type is associated with a subclass of `PeripheralSensor` in the `peripheral_sensors.py` script. The `PeripheralSensor` class receives data from the Arduino and filters it. The subclasses are responsible for publishing the filtered data to the appropriate ROS topic with the appropriate message type.
+
+The sensor types, classes, and the message types they publish are as follows:
+- `voltage`: `VoltageSensor`, `std_msgs/msg/Float64`
+- `pressure`: `PressureSensor`, `geometry_msgs/msg/PoseWithCovarianceStamped`
+- `temperature`: `TemperatureSensor`, `std_msgs/msg/Float64`
+- `humidity`: `HumiditySensor`, `std_msgs/msg/Float64`
+
+To add support for a new sensor type, create a new subclass of `PeripheralSensor` in the `peripheral_sensors.py` script and add it to the `SENSOR_CLASSES` dictionary in the `peripheral.py` script.
+
+### Servos
+The script uses the `servos` section under the Peripheral Arduino section of the [robot config file](#robot-config-file) to determine the servos connected to the current robot, the tags that the servos use to identify their data, the name of the service for that servo, the servo type (discrete or continuous) and set of states or the PWM range for each servo. Services for discrete servos accept messages of type `custom_msgs/srv/SetDiscreteServo` and services for continuous servos accept messages of type `custom_msgs/srv/SetContinuousServo`.
+
+When `peripheral.py` receives a service request to control a servo, it first validates the request. For discrete servos, it checks if the state provided is part of the configured set of states. For continuous servos, it checks if PWM is within the range defined for that servo (minimum and maximum are included in the range). If the request is valid, it sends the command to the Peripheral Arduino to control the servo.
+
+> [!CAUTION]
+> The `peripheral.py` script only checks if the state is within the defined set of states (discrete servos) or the PWM value is within the min and max PWM values (continuous servos). They do **not** check if setting the servo to that state or PWM value will result in the servo moving to an unsafe position. It is the responsibility of the user to ensure that the PWM values sent to the servos are safe.
+
+> [!WARNING]
 > The Peripheral Arduino will not accept any other commands for a servo until the servo has returned to its original position. Thus, if service request(s) are sent for a servo within `min_delay` seconds of the last successful request for that servo, the service will respond to those request(s) with an error message and no command will be sent to the servo. Thus, the service caller must **wait at least `min_delay` seconds between service requests** for the same servo.