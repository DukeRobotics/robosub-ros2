--- conflicted
+++ resolved
@@ -24,14 +24,9 @@
     """Abstract ROS node to read and write to serial."""
 
     def __init__(self, node_name: str, baudrate: int, config_file_path: str, serial_device_name: str,
-<<<<<<< HEAD
-                 read_from_serial: bool, connection_retry_period: int=1, loop_rate: int=10,
-                 use_nonblocking: bool = False, max_num_consecutive_empty_lines: int = 5, return_byte: bool = False) -> None:
-=======
                  read_type: SerialReadType, connection_retry_period: float = 1, loop_rate: float = 10,
                  max_num_consecutive_empty_lines: int = 5, parity: str = serial.PARITY_NONE,
                  read_timeout: float = 1.0, num_bytes_to_read: int = 1, flush_input_after_read: bool = False) -> None:
->>>>>>> a7c0053b
         """
         Initialize SerialNode.
 
@@ -45,17 +40,12 @@
             loop_rate (int): Rate in Hz to read from serial.
             use_nonblocking (bool): Whether to use non-blocking read from serial.
             max_num_consecutive_empty_lines (int): Maximum number of consecutive empty lines to read before resetting
-<<<<<<< HEAD
-                serial connection.
-            return_byte (bool): Whether to return bytes or string when reading from serial.
-=======
                 serial connection. Defaults to 5.
             parity (str): Parity for serial communication. Defaults to serial.PARITY_NONE.
             read_timeout (float): Timeout in seconds for reading bytes from serial. Defaults to 1.0.
             num_bytes_to_read (int): Number of bytes to read from serial at a given time. Used only if read_type is
                 SerialReadType.BYTES_FIXED. Defaults to 1.
             flush_input_after_read (bool): Whether to flush the input buffer after reading. Defaults to False.
->>>>>>> a7c0053b
         """
         self._node_name = node_name
         self._baud = baudrate
@@ -64,14 +54,10 @@
         self._connection_retry_period = connection_retry_period
         self._loop_rate = loop_rate
         self._max_num_consecutive_empty_lines = max_num_consecutive_empty_lines
-<<<<<<< HEAD
-        self._return_byte = return_byte
-=======
         self._parity = parity
         self._read_timeout = read_timeout
         self._num_bytes_to_read = num_bytes_to_read
         self._flush_input_after_read = flush_input_after_read
->>>>>>> a7c0053b
 
         with Path(rr.get_filename(config_file_path, use_protocol=False)).open() as f:
             self._config = yaml.safe_load(f)
@@ -172,18 +158,11 @@
         """
         return self.writebytes((line + '\r\n').encode('utf-8'))
 
-<<<<<<< HEAD
-    def process_line(self, _: str | bytes) -> None:
-=======
     def process_line(self, line: str) -> None:
->>>>>>> a7c0053b
         """
         Process line read from serial.
 
         Args:
-<<<<<<< HEAD
-            _ (str | bytes): Line to process.
-=======
             line (str): Line to process.
         """
         error_msg = 'Subclasses must implement this method to process the line read from serial.'
@@ -195,7 +174,6 @@
 
         Args:
             data (bytes): Data to process.
->>>>>>> a7c0053b
         """
         error_msg = 'Subclasses must implement this method to process the bytes read from serial.'
         raise NotImplementedError(error_msg)
@@ -263,32 +241,6 @@
     def read(self) -> None:
         """Read from serial port and process the line."""
         try:
-<<<<<<< HEAD
-            if self._read_from_serial:
-                if (self._return_byte):
-                    if self._use_nonblocking:
-                        line = self.readline_nonblocking().strip()
-                    else:
-                        line = self._serial.readline().decode('utf-8', errors='ignore').strip()
-                else:
-                    if self._use_nonblocking:
-                        line = self.readline_nonblocking()
-                    else:
-                        line = self._serial.readline()
-
-                if line:
-                    self._num_consecutive_empty_lines = 0
-                    self.process_line(line)
-                else:
-                    self.get_logger().info(f'Empty line read from {self._serial_device_name}.')
-                    self._num_consecutive_empty_lines += 1
-
-                    if self._num_consecutive_empty_lines >= self._max_num_consecutive_empty_lines:
-                        self.get_logger().error(f'{self._num_consecutive_empty_lines} consecutive empty lines read from'
-                                                f' {self._serial_device_name}. Resetting serial connection.')
-                        self._num_consecutive_empty_lines = 0
-                        self.reset_serial()
-=======
             if self._serial and self._serial.is_open and self._read_type != SerialReadType.NONE:
                 match self._read_type:
                     case SerialReadType.BYTES_FIXED | SerialReadType.BYTES_ALL:
@@ -299,7 +251,6 @@
                     case SerialReadType.LINE_BLOCKING | SerialReadType.LINE_NONBLOCKING:
                         line = self._read_line()
                         self._handle_line(line)
->>>>>>> a7c0053b
 
         except serial.SerialException:
             self.get_logger().error(f'Error in reading {self._serial_device_name} from serial, trying to reconnect.')
