--- conflicted
+++ resolved
@@ -31,15 +31,10 @@
     entry_points={
         'console_scripts': [
             'arduino = offboard_comms.arduino:main',
-<<<<<<< HEAD
             'dvl_pathfinder_raw = offboard_comms.dvl_pathfinder_raw:main',
             'dvl_pathfinder_to_odom = offboard_comms.dvl_pathfinder_to_odom:main',
             'dvl_wayfinder = offboard_comms.dvl_wayfinder:main',
-=======
-            'dvl_raw = offboard_comms.dvl_raw:main',
-            'dvl_odom = offboard_comms.dvl_to_odom:main',
             'gyro = offboard_comms.gyro:main',
->>>>>>> a7c0053b
             'peripheral = offboard_comms.peripheral:main',
             'test_thrusters = offboard_comms.test_thrusters:main',
             'thrusters = offboard_comms.thrusters:main',
