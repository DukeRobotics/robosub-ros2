arduino:
  peripheral:
    ftdi: B0004Z2N
    fqbn: arduino:avr:nano
    core: arduino:avr
    sketch: sketches/peripheral
    libraries:
      - servo
    sensors:
      - type: voltage
        tag: V
        topic: /sensors/voltage
      - type: pressure
        tag: P
        topic: /sensors/depth
      - type: temperature
        tag: T
        topic: /sensors/temperature/signal
      - type: humidity
        tag: H
        topic: /sensors/humidity/signal
    servos:
      - name: marker dropper
        tag: M
        service_name: /servos/marker_dropper
        type: discrete
        states:
          left: 1250
          right: 1750
        min_delay: 3.0
      - name: torpedo
        tag: T
        service_name: /servos/torpedo
        type: discrete
        states:
          left: 1650
          right: 1350
        min_delay: 3.0
  thruster:
    ftdi: B0004VDI
    fqbn: arduino:avr:nano
    core: arduino:avr
    sketch: sketches/thruster
dvl:
  ftdi: D309SFWS
  negate_x_vel: false
  negate_y_vel: false
  negate_z_vel: false
gyro:
  ftdi: FT9DD97Q
  zero_bias: 0.0023055327
  scale_factor: 15142595.0
<<<<<<< HEAD
thrusters:
  - name: bottom_front_left
    cw: true
    standard_esc: true
  - name: top_front_left
    cw: false
    standard_esc: false
  - name: top_front_right
    cw: true
    standard_esc: true
  - name: bottom_front_right
    cw: false
    standard_esc: true
  - name: bottom_back_left
    cw: false
    standard_esc: true
  - name: top_back_left
    cw: false
    standard_esc: true
  - name: bottom_back_right
    cw: true
    standard_esc: true
  - name: top_back_right
    cw: true
    standard_esc: true
=======
  negate: false
>>>>>>> 98ef8645
<|MERGE_RESOLUTION|>--- conflicted
+++ resolved
@@ -50,7 +50,7 @@
   ftdi: FT9DD97Q
   zero_bias: 0.0023055327
   scale_factor: 15142595.0
-<<<<<<< HEAD
+  negate: false
 thrusters:
   - name: bottom_front_left
     cw: true
@@ -75,7 +75,4 @@
     standard_esc: true
   - name: top_back_right
     cw: true
-    standard_esc: true
-=======
-  negate: false
->>>>>>> 98ef8645
+    standard_esc: true