arduino:
  peripheral:
    ftdi: B0004Z2N
    fqbn: arduino:avr:nano
    core: arduino:avr
    sketch: sketches/peripheral
    libraries:
      - servo
    sensors:
      - type: voltage
        tag: V
        topic: /sensors/voltage
      - type: pressure
        tag: P
        topic: /sensors/depth
      - type: temperature
        tag: T
        topic: /sensors/temperature/signal
      - type: humidity
        tag: H
        topic: /sensors/humidity/signal
    servos:
      - name: marker dropper
        tag: M
        service_name: /servos/marker_dropper
        type: discrete
        states:
          left: 1250
          right: 1750
        min_delay: 3.0
      - name: torpedo
        tag: T
        service_name: /servos/torpedo
        type: discrete
        states:
          left: 1650
          right: 1350
        min_delay: 3.0
  thruster:
    ftdi: B0004VDI
    fqbn: arduino:avr:nano
    core: arduino:avr
    sketch: sketches/thruster
gyro:
  ftdi: FT9DD97Q
  zero_bias: 0.0023055327
  scale_factor: 15142595.0
  negate: false
<<<<<<< HEAD
modem:
  ftdi: CP2102
=======
thrusters:
  - name: bottom_front_left
    cw: false
    standard_esc: true
  - name: top_front_left
    cw: false
    standard_esc: true
  - name: top_front_right
    cw: true
    standard_esc: true
  - name: bottom_front_right
    cw: true
    standard_esc: false
  - name: bottom_back_left
    cw: true
    standard_esc: true
  - name: top_back_left
    cw: false
    standard_esc: true
  - name: bottom_back_right
    cw: false
    standard_esc: true
  - name: top_back_right
    cw: true
    standard_esc: true
>>>>>>> 5b23c6c9
<|MERGE_RESOLUTION|>--- conflicted
+++ resolved
@@ -46,10 +46,8 @@
   zero_bias: 0.0023055327
   scale_factor: 15142595.0
   negate: false
-<<<<<<< HEAD
 modem:
   ftdi: CP2102
-=======
 thrusters:
   - name: bottom_front_left
     cw: false
@@ -74,5 +72,4 @@
     standard_esc: true
   - name: top_back_right
     cw: true
-    standard_esc: true
->>>>>>> 5b23c6c9
+    standard_esc: true