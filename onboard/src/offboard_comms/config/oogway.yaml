--- conflicted
+++ resolved
@@ -50,9 +50,6 @@
   ftdi: FT9DD97Q
   zero_bias: 0.0023055327
   scale_factor: 15142595.0
-<<<<<<< HEAD
+  negate: false
 modem:
-  ftdi: CP2102
-=======
-  negate: false
->>>>>>> 98ef8645
+  ftdi: CP2102