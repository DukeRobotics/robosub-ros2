--- conflicted
+++ resolved
@@ -1,65 +1,61 @@
-arduino:
-  peripheral:
-    ftdi: B0005AVT
-    fqbn: arduino:avr:nano
-    core: arduino:avr
-    sketch: sketches/peripheral
-    libraries:
-      - servo
-    sensors:
-      - type: pressure
-        tag: P
-        topic: /sensors/depth
-      - type: voltage
-        tag: V
-        topic: /sensors/voltage
-      - type: temperature
-        tag: TS
-        topic: /sensors/temperature/signal
-      - type: temperature
-        tag: TB
-        topic: /sensors/temperature/battery
-      - type: humidity
-        tag: HS
-        topic: /sensors/humidity/signal
-      - type: humidity
-        tag: HB
-        topic: /sensors/humidity/battery
-  thruster:
-    ftdi: A10LT2EI
-    fqbn: arduino:avr:nano
-    core: arduino:avr
-    sketch: sketches/thruster
-<<<<<<< HEAD
-thrusters:
-  - name: middle_right
-    cw: false
-    standard_esc: true
-  - name: front_right
-    cw: false
-    standard_esc: false
-  - name: back_right
-    cw: false
-    standard_esc: true
-  - name: back_left
-    cw: true
-    standard_esc: true
-  - name: middle_left
-    cw: true
-    standard_esc: true
-  - name: front_left
-    cw: true
-    standard_esc: true
-
-=======
-dvl:
-  ftdi: DN04A9W9
-  negate_x_vel: false
-  negate_y_vel: false
-  negate_z_vel: false
-gyro:
-  ftdi: FT81SUWZ
-  zero_bias: 0.0025549003
-  scale_factor: 15497811.0
-  negate: true
->>>>>>> 98ef8645
+arduino:
+  peripheral:
+    ftdi: B0005AVT
+    fqbn: arduino:avr:nano
+    core: arduino:avr
+    sketch: sketches/peripheral
+    libraries:
+      - servo
+    sensors:
+      - type: pressure
+        tag: P
+        topic: /sensors/depth
+      - type: voltage
+        tag: V
+        topic: /sensors/voltage
+      - type: temperature
+        tag: TS
+        topic: /sensors/temperature/signal
+      - type: temperature
+        tag: TB
+        topic: /sensors/temperature/battery
+      - type: humidity
+        tag: HS
+        topic: /sensors/humidity/signal
+      - type: humidity
+        tag: HB
+        topic: /sensors/humidity/battery
+  thruster:
+    ftdi: A10LT2EI
+    fqbn: arduino:avr:nano
+    core: arduino:avr
+    sketch: sketches/thruster
+dvl:
+  ftdi: DN04A9W9
+  negate_x_vel: false
+  negate_y_vel: false
+  negate_z_vel: false
+gyro:
+  ftdi: FT81SUWZ
+  zero_bias: 0.0025549003
+  scale_factor: 15497811.0
+  negate: true
+thrusters:
+  - name: middle_right
+    cw: false
+    standard_esc: true
+  - name: front_right
+    cw: false
+    standard_esc: false
+  - name: back_right
+    cw: false
+    standard_esc: true
+  - name: back_left
+    cw: true
+    standard_esc: true
+  - name: middle_left
+    cw: true
+    standard_esc: true
+  - name: front_left
+    cw: true
+    standard_esc: true