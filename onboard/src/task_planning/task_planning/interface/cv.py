from enum import Enum
from pathlib import Path
from typing import ClassVar
import time

import numpy as np
import resource_retriever as rr
import yaml
from custom_msgs.msg import CVObject
from geometry_msgs.msg import Point, Pose
from rclpy.clock import Clock
from rclpy.logging import get_logger
from rclpy.node import Node
from std_msgs.msg import Float64
from task_planning.utils.other_utils import singleton

logger = get_logger('cv_interface')


class CVObjectType(Enum):
    """Enum for the types of CV objects available through the CV interface."""
    BIN_BLUE = 'bin_blue'
    BIN_RED = 'bin_red'
    BIN_WHOLE = 'bin_whole'
    BUOY = 'buoy'
    GATE_REEF_SHARK = 'b'
    GATE_SAWFISH = 'c'
    GATE_WHOLE = 'a'
    LANE_MARKER = 'lane_marker'
    PATH_MARKER = 'path_marker'
    TORPEDO_BANNER = 'torpedo_banner'
    TORPEDO_REEF_SHARK = 'torpedo_reef_shark'
    TORPEDO_SAWFISH = 'torpedo_sawfish'
    TORPEDO_REEF_SHARK_TARGET = 'torpedo_reef_shark_target'
    TORPEDO_SAWFISH_TARGET = 'torpedo_sawfish_target'
    TORPEDO_LARGEST_TARGET = 'torpedo_largest_target'
    TORPEDO_LOWER_TARGET = 'h'
    TORPEDO_UPPER_TARGET = 'g'
    BIN_PINK_FRONT = 'bin_pink_front'
    BIN_PINK_BOTTOM = 'bin_pink_bottom'


@singleton
class CV:
    """
    Interface for the computer vision subsystem.

    Attributes:
        _instance: The singleton instance of this class. Is a static attribute.
        _bounding_boxes: The dictionary containing the bounding boxes of each CV-detected object.
        _distances: The dictionary containing the positions of each CV-detected object from the center of the frame.
        _angles: The dictionary containing the angles (in radians) of each CV-detected object to the frame's horizontal.
        _lane_marker_data: The dictionary containing lane marker-specific data.
        _distance_queues: The dictionary mapping each CV-detected object to a queue
            that stores the last 10 distance values for computing a moving average.
        _angle_queues: The dictionary mapping each CV-detected object to a queue
            that stores the last 10 angle values for computing a moving average.
        _lane_marker_heights: The queue storing the last 10 lane marker height values for computing a moving average.
    """
    # NOTE: Initialized all objects so as to avoid accessing fields of None values at the beginning.
    # In CV, we tend to always check for detection recency so we wouldn't have an issue with wrong default values.

    MODELS_PATH = 'package://cv/models/depthai_models.yaml'
    CV_CAMERA = 'front'
    # TODO: add other CV models here as defined in depthai_models.yaml. Modify the Enum strings correspondingly.
    CV_MODELS: ClassVar[list[str]] = ['2025_torpedo']

    # Need to see more than TORPEDO_BANNER_RATE_THRESHOLD messages per second
    TORPEDO_BANNER_RATE_THRESHOLD = 5

    BOUNDING_BOX_TOPICS: ClassVar[dict[CVObjectType, str]] = {
        CVObjectType.BUOY: '/cv/front_usb/buoy/bounding_box',
        CVObjectType.BIN_BLUE: '/cv/bottom/bin_blue/bounding_box',
        CVObjectType.BIN_RED: '/cv/bottom/bin_red/bounding_box',
        CVObjectType.LANE_MARKER: '/cv/bottom/lane_marker/bounding_box',
        CVObjectType.PATH_MARKER: '/cv/bottom/path_marker/bounding_box',
        CVObjectType.TORPEDO_BANNER: '/cv/front/torpedo_banner',
        CVObjectType.TORPEDO_REEF_SHARK: '/cv/front/shark_front',
        CVObjectType.TORPEDO_SAWFISH: '/cv/front/swordfish_front',
        CVObjectType.TORPEDO_REEF_SHARK_TARGET: '/cv/front_usb/torpedo_reef_shark_target/bounding_box',
        CVObjectType.TORPEDO_SAWFISH_TARGET: '/cv/front_usb/torpedo_sawfish_target/bounding_box',
        CVObjectType.TORPEDO_LARGEST_TARGET: '/cv/front_usb/torpedo_largest_target/bounding_box',
        CVObjectType.BIN_PINK_FRONT: 'cv/front_usb/bin_pink_front/bounding_box',
        CVObjectType.BIN_PINK_BOTTOM: 'cv/front_usb/bin_pink_bottom/bounding_box',
    }

    DISTANCE_TOPICS: ClassVar[dict[CVObjectType, str]] = {
        CVObjectType.BIN_BLUE: '/cv/bottom/bin_blue/distance',
        CVObjectType.BIN_RED: '/cv/bottom/bin_red/distance',
        CVObjectType.LANE_MARKER: '/cv/bottom/lane_marker/distance',
        CVObjectType.PATH_MARKER: '/cv/bottom/path_marker/distance',
        CVObjectType.BIN_PINK_FRONT: '/cv/front_usb/bin_pink_front/distance',
        CVObjectType.BIN_PINK_BOTTOM: '/cv/front_usb/bin_pink_bottom/distance',
    }

    ANGLE_TOPICS: ClassVar[dict[CVObjectType, str]] = {
        CVObjectType.LANE_MARKER: '/cv/bottom/lane_marker/angle',
    }

    FRAME_HEIGHT = 480

    def __init__(self, node: Node, bypass: bool = False) -> None:
        self.node = node
        self.bypass = bypass

        # Subscribe to bounding box topics
        self._bounding_boxes: dict[CVObjectType, CVObject] = dict.fromkeys(self.BOUNDING_BOX_TOPICS, CVObject())

        # Track recent TORPEDO_BANNER messages for filtering
        self._torpedo_banner_recent_messages = []

        with Path(rr.get_filename(self.MODELS_PATH, use_protocol=False)).open() as f:
            models_dict = yaml.safe_load(f)

            for model_name in self.CV_MODELS:
                if model_name not in models_dict:
                    logger.warning(f'Model name {model_name} missing from DepthAI models config file.')
                    continue

                model = models_dict[model_name]
                for model_class in model['classes']:
                    topic = f"{model['topic']}/{self.CV_CAMERA}/{model_class}"
                    node.create_subscription(
                        CVObject,
                        topic,
                        lambda msg, model_class=model_class: self._on_receive_bounding_box_data(msg, model_class),
                        10,
                    )

        for object_type, object_topic in self.BOUNDING_BOX_TOPICS.items():
            node.create_subscription(
                CVObject,
                object_topic,
                lambda msg, object_type=object_type: self._on_receive_bounding_box_data(msg, object_type),
                10,
            )

        # Subscribe to distance topics
        self._distances: dict[CVObjectType, Point] = dict.fromkeys(self.DISTANCE_TOPICS, Point())
        self._distance_queues: dict[CVObjectType, dict[str, list[float]]] = {
            object_type: {'x': [], 'y': []}
            for object_type in self.DISTANCE_TOPICS
        }
        for object_type, object_topic in self.DISTANCE_TOPICS.items():
            node.create_subscription(
                Point,
                object_topic,
                lambda msg, object_type=object_type: self._on_receive_distance_data(msg, object_type),
                10,
            )

        # Subscribe to angle topics
        self._angles: dict[CVObjectType, float] = dict.fromkeys(self.ANGLE_TOPICS, 0)
        self._angle_queues: dict[CVObjectType, list[float]] = {object_type: [] for object_type in self.ANGLE_TOPICS}
        for object_type, object_topic in self.ANGLE_TOPICS.items():
            node.create_subscription(
                Float64,
                object_topic,
                lambda msg, object_type=object_type: self._on_receive_angle_data(msg, object_type),
                10,
            )

        # Lane marker-specific data
        self._lane_marker_data = {}
        self._lane_marker_heights = []

    @property
    def bounding_boxes(self) -> dict[CVObjectType, CVObject]:
        """The dictionary containing the bounding boxes of each CV-detected object."""
        return self._bounding_boxes

    @property
    def distances(self) -> dict[CVObjectType, Point]:
        """The dictionary containing the positions of each CV-detected object from the center of the frame."""
        return self._distances

    @property
    def angles(self) -> dict[CVObjectType, float]:
        """The dictionary containing the angles (in radians) of each CV-detected object to the frame's horizontal."""
        return self._angles

    @property
    def lane_marker_data(self) -> dict:
        """The dictionary containing lane marker-specific data."""
        return self._lane_marker_data

    def _on_receive_bounding_box_data(self, cv_data: CVObject, object_type: CVObjectType, filter_len: int = 10) -> None:
        """
        Store the received CV bounding box.

        Args:
            cv_data (CVObject): The received CV data.
            object_type (CVObjectType): The name/type of the object.
            filter_len (int, optional): The maximum number of distance data points to retain
                for the moving average filter. Defaults to 10.

        """
        # Special filtering for TORPEDO_BANNER
        if object_type == CVObjectType.TORPEDO_BANNER:
            current_time = time.time()

            # Add current message timestamp to recent messages
            self._torpedo_banner_recent_messages.append(current_time)

            # Remove messages older than 3 seconds
            self._torpedo_banner_recent_messages = [
                timestamp for timestamp in self._torpedo_banner_recent_messages
                if current_time - timestamp <= 1.0
            ]

            # Only set bounding box if we have enough recent messages
            if len(self._torpedo_banner_recent_messages) >= self.TORPEDO_BANNER_RATE_THRESHOLD:
                self._bounding_boxes[object_type] = cv_data
<<<<<<< HEAD

=======
>>>>>>> 5bd12dc1
        else:
            # For all other object types, set bounding box normally
            self._bounding_boxes[object_type] = cv_data

        if object_type == CVObjectType.LANE_MARKER:
            self._lane_marker_data['height'] = self.update_moving_average(self._lane_marker_heights, cv_data.height)
            # Determine if lane marker is touching top and/or bottom of frame
            self._lane_marker_data['touching_top'] = cv_data.coords.y - cv_data.height / 2 <= 0
            self._lane_marker_data['touching_bottom'] = cv_data.coords.y + cv_data.height / 2 >= self.FRAME_HEIGHT

        if object_type == CVObjectType.PATH_MARKER:
            self._angles[object_type] = self.update_moving_average(self._angle_queues[object_type],
                                                                   cv_data.yaw, filter_len)

    def _on_receive_distance_data(self, distance_data: Point, object_type: CVObjectType, filter_len: int = 10) -> None:
        """
        Parse the received distance data and store it.

        Args:
            distance_data (Point): The received distance data.
            object_type (CVObjectType): The name/type of the object.
            filter_len (int, optional): The maximum number of distance data points to retain
                for the moving average filter. Defaults to 10.
        """
        avg_dist = Point()
        avg_dist.x = self.update_moving_average(self._distance_queues[object_type]['x'], distance_data.x, filter_len)
        avg_dist.y = self.update_moving_average(self._distance_queues[object_type]['y'], distance_data.y, filter_len)
        self._distances[object_type] = avg_dist

        if object_type in [CVObjectType.BIN_RED, CVObjectType.BIN_BLUE]:
            # This angle is calculated from averaged distance values, so no moving average filter is needed here
            self._angles[CVObjectType.BIN_WHOLE] = self.compute_angle_from_horizontal(
                self._distances[CVObjectType.BIN_RED], self._distances[CVObjectType.BIN_BLUE],
            )

    def _on_receive_angle_data(self, angle_data: Float64, object_type: CVObjectType, filter_len: int = 10) -> None:
        """
        Parse the received angle data and store it.

        Args:
            angle_data (Float64): The received angle data in degrees.
            object_type (CVObjectType): The name/type of the object.
            filter_len (int, optional): The maximum number of angle data points to retain
                for the moving average filter. Defaults to 10.
        """
        self._angles[object_type] = self.update_moving_average(self._angle_queues[object_type],
                                                               angle_data.data, filter_len)

    def compute_angle_from_horizontal(self, p1: Point, p2: Point) -> float:
        """
        Compute the angle (in radians) between the horizontal and the line connecting two points.

        The points are expected to be distances from the center of the frame.

        Args:
            p1 (Point): The distance of point 1 from the center of the frame.
            p2 (Point): The distance of point 2 from the center of the frame.

        Returns:
            float: Angle in radians between -π/2 and π/2.
        """
        dx = p1.x - p2.x
        dy = p1.y - p2.y
        angle = np.arctan2(dy, dx)

        # Normalize to [-π/2, π/2]
        if angle > np.pi / 2:
            angle -= np.pi
        elif angle < -np.pi / 2:
            angle += np.pi

        return angle

    def update_moving_average(self, queue: list[float], new_value: float, filter_len: int = 10) -> float:
        """
        Update the moving average filter with a new value.

        Args:
            queue (list): The current queue containing previous values.
            new_value (float): The new value to be added.
            filter_len (int, optional): The size of the moving window. Defaults to 10.

        Returns:
            float: The new moving average.
        """
        queue.append(new_value)
        if len(queue) > filter_len:
            queue.pop(0)

        return sum(queue) / len(queue)

    def get_pose(self, name: CVObjectType) -> Pose:
        """
        Get the pose of a detected object.

        Args:
            name (CVObjectType): The name/type of the object.

        Returns:
            Pose: The pose of the object.
        """
        pose = Pose()

        if name not in self._bounding_boxes:
            logger.warning(f'Attempted to get pose of unrecognized CV object {name}')
            return pose

        data = self._bounding_boxes[name]
        pose.position.x = data.coords.x
        pose.position.y = data.coords.y
        pose.position.z = data.coords.z
        pose.orientation.x = 0
        pose.orientation.y = 0
        pose.orientation.z = 0
        pose.orientation.w = 1
        return pose

    def is_receiving_recent_cv_data(
        self,
        name: CVObjectType,
        latency: float,
        last_detection_time: int | None = None,
    ) -> bool:
        """
        Check if a detection for the specified object has been received within the given latency window (in seconds).

        Optionally, also check if this is within the latency window of the previous detection.

        Args:
            name (CVObjectType): The name/type of the object.
            latency (float): Maximum allowed time (in seconds) since the last detection.
            last_detection_time (int | None): Optional timestamp (in seconds) of the previous detection for this object.
                If provided, also check whether both the current and previous detections are within the
                latency threshold of each other.

        Returns:
            bool: True if recent data has been received, False otherwise.
        """
        if name not in self._bounding_boxes:
            logger.info(f'{self._bounding_boxes}')
            logger.info(f'{name} not in bounding boxes')
            return False

        current_time = Clock().now().seconds_nanoseconds()[0]
        detection_time = self._bounding_boxes[name].header.stamp.sec

        recent = current_time - detection_time < latency

        if last_detection_time is not None:
            logger.info(f'{recent} is detection time latency')
            logger.info(f'{abs(detection_time - last_detection_time) < latency} is recency detection')
            return recent and abs(detection_time - last_detection_time) < latency

        return recent

    def get_sonar_sweep_params(self, name: CVObjectType) -> tuple[float, float, float] | None:
        """
        Get sonar sweep parameters for a detected object.

        Args:
            name (CVObjectType): The name/type of the object.

        Returns:
            tuple[float, float, float] | None: Tuple containing (start_angle, end_angle, scan_distance)
                in degrees and meters respectively, or None if object not found.
        """
        if name not in self._bounding_boxes:
            logger.warning(f'Attempted to get sonar params of unrecognized CV object {name}')
            return None

        data = self._bounding_boxes[name]
        return (data.sonar_start_angle, data.sonar_end_angle, data.sonar_scan_distance)
<|MERGE_RESOLUTION|>--- conflicted
+++ resolved
@@ -211,10 +211,7 @@
             # Only set bounding box if we have enough recent messages
             if len(self._torpedo_banner_recent_messages) >= self.TORPEDO_BANNER_RATE_THRESHOLD:
                 self._bounding_boxes[object_type] = cv_data
-<<<<<<< HEAD
-
-=======
->>>>>>> 5bd12dc1
+
         else:
             # For all other object types, set bounding box normally
             self._bounding_boxes[object_type] = cv_data
