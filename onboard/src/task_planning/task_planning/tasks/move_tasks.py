import copy

from geometry_msgs.msg import Pose, Twist
from rclpy.clock import Clock
from rclpy.duration import Duration
from rclpy.logging import get_logger
from task_planning.interface.controls import Controls
from task_planning.interface.state import State
from task_planning.task import Task, Yield, task
from task_planning.utils import coroutine_utils, geometry_utils
from transforms3d.euler import euler2quat, quat2euler

logger = get_logger('move_tasks')

@task
async def move_to_pose_global(_self: Task, pose: Pose, pose_tolerances: Twist | None = None, timeout: int = 20) -> \
        Task[None, Pose | None, None]:
    """
    Move to a global pose in the "odom" frame.

    This asynchronous task moves the robot to the specified global pose within the "odom" frame.
    The function returns either when the robot reaches the given pose with zero velocity
    (within tolerance) or when the timeout is reached.

    Args:
        self (Task): The task instance managing the movement operation.
        pose (Pose): The target global pose to move to.
        pose_tolerances (Twist, optional): If this is not None, this task will end when the robot's pose has reached the
            desired pose within these tolerances.
        timeout (int, optional): The maximum number of seconds to attempt reaching the pose
                                 before timing out. Defaults to 20.

    Returns:
        Task[None, Pose | None, None]: Returns a task that sends the new global pose and
                                       returns the reached pose if successful, or None on timeout.

    Send:
        Pose: A new global pose to move to during the operation.
    """
    Controls().start_new_move()
    Controls().publish_desired_position(pose)
    start_time = Clock().now()
    while not geometry_utils.stopped_at_pose(State().state.pose.pose, pose, State().state.twist.twist,
                                             pose_tolerances=pose_tolerances):
        # Allow users of this task to update the pose
        new_pose = await Yield()
        if new_pose is not None:
            pose = new_pose

        Controls().publish_desired_position(pose)

        # Check if the timeout has been reached
        if (Clock().now() - start_time) > Duration(seconds=timeout):
            logger.warning('Move to pose timed out')
            return None


@task
async def move_to_pose_local(self: Task, pose: Pose, keep_orientation: bool = False, depth_level: float | None = None,
                             pose_tolerances: Twist | None = None, timeout: int = 30) -> \
                                Task[None, Pose | None, None]:
    """
    Move to a local pose in the "base_link" frame.

    The method moves the robot to the specified local pose and ensures it reaches the target
    with zero velocity within a small tolerance. The pose is transformed into the global
    frame for execution. Optionally, the robot can keep its level orientation during the movement.

    Args:
        self (Task): The task instance on which the method is called.
        pose (Pose): The local pose to move to, specified in the "base_link" frame.
        keep_orientation (bool, optional): If True, maintains the robot's orientation during movement. Defaults to
            False.
        depth_level (float, optional): The depth, as provided by the pressure sensor, the robot should move to. If this
            is not None, the Z value of the provided pose will be overridden. Defaults to None.
        pose_tolerances (Twist, optional): If this is not None, this task will end when the robot's pose has reached the
            desired pose within these tolerances.
        timeout (int, optional): The maximum number of seconds to attempt reaching the pose
            before timing out. Defaults to 30.

    Returns:
        Task[None, Pose | None, None]: A coroutine that completes when the robot reaches the target pose or the timeout
            expires.

    Send:
        Pose: A new local pose to move to.
    """
    def send_transformer(local_pose: Pose | None) -> Pose | None:
        if local_pose is None:
            return None

        if depth_level is not None:
            if local_pose.position.z != 0:
                logger.warning(f'Depth level of {depth_level} provided but Z value of pose is not zero: '
                               f'{local_pose.position.z}')
            depth_delta = depth_level - State().depth
            local_pose.position.z = depth_delta
        global_pose = geometry_utils.local_pose_to_global(State().tf_buffer, pose)

        if keep_orientation:
            orig_euler_angles = quat2euler(geometry_utils.geometry_quat_to_transforms3d_quat(
                State().orig_state.pose.pose.orientation))
            euler_angles = quat2euler(geometry_utils.geometry_quat_to_transforms3d_quat(global_pose.orientation))
            global_pose.orientation = geometry_utils.transforms3d_quat_to_geometry_quat(
                euler2quat(orig_euler_angles[0], orig_euler_angles[1], euler_angles[2]))

        return global_pose

    global_pose = send_transformer(pose)

    return await coroutine_utils.transform(
        move_to_pose_global(global_pose, pose_tolerances=pose_tolerances, timeout=timeout, parent=self),
            send_transformer=send_transformer)

<<<<<<< HEAD
# TODO: deprecate this, use correct_yaw from base_comp_task instead
@task
async def yaw_from_local_pose(self: Task, yaw: int, timeout: int = 30) -> None:
    """
    Yaw from current local position to some offset yaw.

    Args:
        self (Task): The task instance on which the method is called.
        yaw (int): The amount to yaw, in radian.
        timeout (int, optional): The time limit (in seconds) for reaching the pose. Defaults to 30.

    Returns:
        None.
    """
    logger.info(f'Yawing {yaw} from current position')
    await move_to_pose_local(
            geometry_utils.create_pose(0, 0, 0, 0, 0, yaw),
            keep_orientation=True,
            time_limit = timeout,
            parent=self,
        )
    logger.info('Finished yaw')

=======
>>>>>>> e9f43c04

@task
async def move_with_velocity(_self: Task, twist: Twist) -> Task[None, Twist | None, None]:
    """
    Move with a given velocity. Returns when the robot is moving with the given velocity.

    Args:
        twist: Desired velocity

    Send:
        New desired velocity to move with
    """
    Controls().start_new_move()
    Controls().publish_desired_velocity(twist)
    while not geometry_utils.at_vel(State().state.twist.twist, twist):
        new_twist = await Yield()
        if new_twist is not None:
            twist = new_twist

        Controls().publish_desired_velocity(twist)


@task
async def move_with_power_for_seconds(_self: Task, power: Twist, seconds: float) -> Task[None, Twist | None, None]:
    """
    Move with a given power for a given number of seconds. Returns when the time has elapsed.

    Args:
        power: Desired power
        seconds: Number of seconds to move with the given power

    Send:
        New desired power to move with
    """
    Controls().publish_desired_power(power)
    endtime = Clock().now() + seconds
    while (Clock().now() < endtime):
        new_power = await Yield()
        if new_power is not None:
            power = new_power

        Controls().publish_desired_power(power)


@task
async def hold_position(_self: Task) -> Task[bool, None, None]:
    """
    Hold the position and orientation the robot is at when this task is first run. Does not return.

    Yields:
        If the robot is at the pose it should be holding with zero velocity, within a small tolerance
    """
    pose_to_hold = copy.deepcopy(State().state.pose.pose)
    while True:
        await Yield(geometry_utils.stopped_at_pose(State().state.pose.pose, pose_to_hold, State().state.twist.twist))
        Controls().publish_desired_position(pose_to_hold)


@task
async def depth_correction(self: Task, desired_depth: float) -> Task[None, None, None]:
    """
    Perform depth correction to achieve the desired depth.

    This asynchronous task calculates the difference between the current depth and
    the desired depth, then moves the system to the target depth using a local pose adjustment.

    Args:
        self: Task instance.
        desired_depth (float): The target depth to which the system should move.

    Returns:
        Task[None, None, None]: An asynchronous task indicating the depth correction process.
    """
    logger.info(f'State().depth: {State().depth}')
    depth_delta = desired_depth - State().depth
    logger.info(f'depth_delta: {depth_delta}')

    logger.info(f'Started depth correction {depth_delta}')
    await move_to_pose_local(
        geometry_utils.create_pose(0, 0, depth_delta, 0, 0, 0),
        pose_tolerances=create_twist_tolerance(linear_z=0.1),
        timeout=15,
        parent=self)
    logger.info(f'Finished depth correction {depth_delta}')


@task
async def move_x(self: Task, step: float = 1.0) -> None:
    """
    Move the system along the X-axis.

    This asynchronous task moves the system by a specified step along the X-axis.

    Args:
        self: Task instance.
        step (float, optional): The distance to move along the X-axis. Defaults to 1.0.

    Returns:
        None
    """
    await move_to_pose_local(geometry_utils.create_pose(step, 0, 0, 0, 0, 0),
        keep_orientation=True,
        timeout=10,
        pose_tolerances=create_twist_tolerance(linear_x=0.15),
        parent=self)
    logger.info(f'Moved x {step}')


@task
async def move_y(self: Task, step: float = 1.0) -> None:
    """
    Move the system along the Y-axis.

    This asynchronous task moves the system by a specified step along the Y-axis.

    Args:
        self: Task instance.
        step (float, optional): The distance to move along the Y-axis. Defaults to 1.0.

    Returns:
        None
    """
    await move_to_pose_local(geometry_utils.create_pose(0, step, 0, 0, 0, 0), parent=self)
    logger.info(f'Moved y {step}')


Direction = tuple[float, float, float] | tuple[float, float, float, float, float, float]
Directions = list[Direction]


@task
async def move_with_directions(self: Task,
                               directions: Directions,
                               depth_level: float | None = None,
                               correct_yaw: bool = False,
                               correct_depth: bool = False,
                               keep_orientation: bool = False,
                               timeout: int = 30,
                               ) -> None:
    """
    Move the robot to multiple poses defined by the provided directions.

    This method iterates over a list of directions, moving the robot to each specified pose in local coordinates.
    Each direction must be a tuple of length 3 or 6. Optionally, it can correct the yaw and/or depth after each
    movement.

    Args:
        self: Task instance.
        directions (Directions): A list of tuples, where each tuple specifies the target pose.
            - Tuples of length 3 represent (x, y, z).
            - Tuples of length 6 represent (x, y, z, roll, pitch, yaw).
        depth_level (float, optional): The depth, as provided by the pressure sensor, the robot should move to. If this
<<<<<<< HEAD
            is not None, the Z value of each direction will be overridden. Defaults to None.
=======
            is not None, the Z value of the provided pose will be overridden. Defaults to None.
>>>>>>> e9f43c04
        correct_yaw (bool, optional): If True, corrects the yaw after moving to a pose. Defaults to False.
        correct_depth (bool, optional): If True, corrects the depth after moving to a pose. Defaults to False.
        keep_orientation (bool, optional): If True, corrects orientation after moving to a pose. Defaults to False.
        timeout (int, optional): The maximum number of seconds to attempt reaching the pose
            before timing out. Defaults to 30.

    Raises:
        ValueError: If a direction tuple in the list is not of length 3 or 6.

    Returns:
        None.
    """
    for direction in directions:
        assert len(direction) in [3, 6], 'Each tuple in the directions list must be of length 3 or 6. Tuple '
        f'{direction} has length {len(direction)}.'
        logger.info(f'Starting move to {direction}')
        orig_gyro = State().gyro_euler_angles.z
        await move_to_pose_local(
            geometry_utils.create_pose(direction[0], direction[1], direction[2], 0, 0, 0),
            keep_orientation=keep_orientation,
            depth_level=depth_level,
            pose_tolerances=create_twist_tolerance(linear_x=0.1, linear_y=0.07, linear_z=0.07),
            timeout=timeout,
            parent=self)
        logger.info(f'Moved to {direction}')

        if correct_yaw:
            logger.info(f'Correcting yaw {orig_gyro - State().gyro_euler_angles.z}')
            await move_to_pose_local(geometry_utils.create_pose(0, 0, 0, 0, 0, orig_gyro - State().gyro_euler_angles.z),
                                     timeout=timeout,
                                     parent=self)
        if correct_depth:
            await depth_correction(depth_level, parent=self)


def create_twist_tolerance(
    linear_x: float = 0.05,
    linear_y: float = 0.05,
    linear_z: float = 0.05,
    angular_roll: float = 0.2,
    angular_pitch: float = 0.3,
    angular_yaw: float = 0.1,
) -> Twist:
    """
    Create a Twist message to represent pose or velocity tolerances.

    Args:
        linear_x (float): Tolerance in X (forward/backward)
        linear_y (float): Tolerance in Y (left/right)
        linear_z (float): Tolerance in Z (up/down)
        angular_roll (float): Tolerance in roll (rotation around X)
        angular_pitch (float): Tolerance in pitch (rotation around Y)
        angular_yaw (float): Tolerance in yaw (rotation around Z)

    Returns:
        Twist: A Twist message with specified tolerances.
    """
    return geometry_utils.create_twist(x=linear_x, y=linear_y, z=linear_z,
                                       roll=angular_roll, pitch=angular_pitch, yaw=angular_yaw)
<|MERGE_RESOLUTION|>--- conflicted
+++ resolved
@@ -112,32 +112,6 @@
         move_to_pose_global(global_pose, pose_tolerances=pose_tolerances, timeout=timeout, parent=self),
             send_transformer=send_transformer)
 
-<<<<<<< HEAD
-# TODO: deprecate this, use correct_yaw from base_comp_task instead
-@task
-async def yaw_from_local_pose(self: Task, yaw: int, timeout: int = 30) -> None:
-    """
-    Yaw from current local position to some offset yaw.
-
-    Args:
-        self (Task): The task instance on which the method is called.
-        yaw (int): The amount to yaw, in radian.
-        timeout (int, optional): The time limit (in seconds) for reaching the pose. Defaults to 30.
-
-    Returns:
-        None.
-    """
-    logger.info(f'Yawing {yaw} from current position')
-    await move_to_pose_local(
-            geometry_utils.create_pose(0, 0, 0, 0, 0, yaw),
-            keep_orientation=True,
-            time_limit = timeout,
-            parent=self,
-        )
-    logger.info('Finished yaw')
-
-=======
->>>>>>> e9f43c04
 
 @task
 async def move_with_velocity(_self: Task, twist: Twist) -> Task[None, Twist | None, None]:
@@ -290,11 +264,7 @@
             - Tuples of length 3 represent (x, y, z).
             - Tuples of length 6 represent (x, y, z, roll, pitch, yaw).
         depth_level (float, optional): The depth, as provided by the pressure sensor, the robot should move to. If this
-<<<<<<< HEAD
-            is not None, the Z value of each direction will be overridden. Defaults to None.
-=======
             is not None, the Z value of the provided pose will be overridden. Defaults to None.
->>>>>>> e9f43c04
         correct_yaw (bool, optional): If True, corrects the yaw after moving to a pose. Defaults to False.
         correct_depth (bool, optional): If True, corrects the depth after moving to a pose. Defaults to False.
         keep_orientation (bool, optional): If True, corrects orientation after moving to a pose. Defaults to False.
