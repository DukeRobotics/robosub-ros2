from typing import TYPE_CHECKING, cast

from custom_msgs.srv import SonarSweepRequest
from rclpy.logging import get_logger
from task_planning.interface.sonar import Sonar
from task_planning.task import Task, task
<<<<<<< HEAD

if TYPE_CHECKING:
    from custom_msgs.srv import SonarSweepRequest
=======
>>>>>>> e9f43c04

logger = get_logger('sonar_tasks')

@task
async def sonar_test(_self: Task, start_angle: float, end_angle: float, scan_distance: float) -> Task[None, None, None]:
    """Repeatedly perform sonar scans."""
    while True:
        logger.info(f'Sonar scan from {start_angle} to {end_angle} degrees, distance: {scan_distance} m')
        future = Sonar().sweep(
            start_angle=start_angle,
            end_angle=end_angle,
            scan_distance=scan_distance,
        )
        if future is None:
            logger.error('Could not call sonar request service.')
        else:
            service_response = cast('SonarSweepRequest.Response', await future)
            logger.info(f'Sonar scan response: {service_response}')<|MERGE_RESOLUTION|>--- conflicted
+++ resolved
@@ -4,12 +4,9 @@
 from rclpy.logging import get_logger
 from task_planning.interface.sonar import Sonar
 from task_planning.task import Task, task
-<<<<<<< HEAD
 
 if TYPE_CHECKING:
     from custom_msgs.srv import SonarSweepRequest
-=======
->>>>>>> e9f43c04
 
 logger = get_logger('sonar_tasks')
 
