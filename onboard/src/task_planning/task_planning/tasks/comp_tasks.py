# ruff: noqa

import copy
import math
from collections.abc import Coroutine
from enum import Enum

import numpy as np
from custom_msgs.msg import ControlTypes
from geometry_msgs.msg import Twist
from rclpy.clock import Clock
from rclpy.duration import Duration
from rclpy.logging import get_logger
from transforms3d.euler import quat2euler

from task_planning.interface.controls import Controls
from task_planning.interface.cv import CV
from task_planning.interface.servos import Servos, MarkerDropperStates, TorpedoStates
from task_planning.interface.state import State
from task_planning.task import Task, Yield, task
from task_planning.tasks import cv_tasks, move_tasks
from task_planning.utils import geometry_utils
from task_planning.utils.coroutine_utils import sleep

# TODO: move stablize() to move_tasks.py
#
# TODO: see if we can remove sleep() since we already have sleep() in coroutine_utils.py
#
# TODO: create a common skeleton @task class/interface with all the common functions to remove redundancy:
# - move_x
# - move_y
# - move_z
# - correct_x
# - correct_y
# - correct_z
# - correct_yaw
# - correct_roll_and_pitch
# - get_yaw_correction
# - ...
# These implementations can be overridden by the tasks that uses that interface.
#
# TODO: look into creating common higher level routines:
# - yaw_to_cv_object
# - spiral search (e.g. spiral_bin_search)
# - logarithmic search (stretch)
# - track and align with object center for bottom camera (e.g. search_for_bins & center_path_marker)
# - track and move toward CV object (e.g. move_to_pink_bins & move_to_buoy)
#     - takes in the termination condition function as a parameter
#     - can improve on cv_tasks.move_to_cv_obj implementation (or replace it completely)

logger = get_logger('comp_tasks')

RECT_HEIGHT_METERS = 0.3048

@task
async def torpedo_task(depth_level=0.9, angle_to_shoot_at=0, animal="shark_front") -> Task[None, None, None]:
    step_size = 1
    shooting_distance = 1


    async def correct_depth() -> None:
        await move_tasks.correct_depth(desired_depth=depth_level, parent=self)

    async def yaw_to_torpedo_banner() -> None:
        await yaw_to_cv_object('torpedo_banner', direction=1, yaw_threshold=math.radians(15),
                        depth_level=depth_level, parent=Task.MAIN_ID)

    def get_step_size(dist: float) -> float:
        return min(dist - step_size, shooting_distance)

    async def correct_y() -> Coroutine[None, None, None]:
        await cv_tasks.correct_y('torpedo_banner', parent=self)

    async def correct_z() -> Coroutine[None, None, None]:
        await cv_tasks.correct_z(prop='torpedo_banner', parent=self)

    async def move_x(step:float = 1) -> Coroutine[None, None, None]:
        await move_tasks.move_x(step=step, parent=self)

    async def correct_yaw_with_depthai() -> None:
        yaw_correction = CV().cv_data['torpedo_banner'].yaw
        logger.info(f'Yaw correction: {yaw_correction}')
        sign = 1 if yaw_correction > 0.1 else (-1 if yaw_correction < -0.1 else 0)
        await move_tasks.move_to_pose_local(
            geometry_utils.create_pose(0, 0, 0, 0, 0, yaw_correction + (sign * 0.1)),
            keep_level=True,
            parent=self,
        )
        logger.info('Corrected yaw')




    async def move_to_torpedo_banner(banner_dist=1,):
        await yaw_to_torpedo_banner()
        await correct_depth()

        banner_dist = CV().cv_data['torpedo_banner'].coords.x
        while banner_dist > shooting_distance:
            await move_x(step=get_step_size(banner_dist, shooting_distance))
            await yaw_to_torpedo_banner()
            logger.info(f"Torpedo banner dist: {CV().cv_data['torpedo_banner'].coords.x}")
            await correct_y()
            if banner_dist < 3:
                await correct_z()
            else:
                await correct_depth()

            await Yield()
            banner_dist = CV().cv_data['torpedo_banner'].coords.x
            logger.info(f"Torpedo banner dist: {CV().cv_data['torpedo_banner'].coords.x}")



    await move_to_torpedo_banner()

    async def center_with_torpedo_target():
        await correct_yaw_with_depthai() # Hopefully we know we are normal to the torpedo banner now and also centered with the banner.
        await correct_depth()
        target_dist_y = CV().cv_data[animal].coords.y
        target_dist_z = CV().cv_data[animal].coords.z
        await move_tasks.move_to_pose_local(
            geometry_utils.create_pose(0, target_dist_y, target_dist_z, 0, 0, 0),
            keep_level=True,
            parent=self,
        )
<<<<<<< HEAD
        logger.info(f'Centered on torpedo target, y: {CV().cv_data[animal].coords.y}, z: {CV().cv_data[animal].coords.z}')
        # do transform stuff here,
        await cv_tasks.launch_torpedo() # 
=======
        logger.info(f'Centered on torpedo target, y: {CV().cv_data["torpedo_banner"].coords.y}, z: {CV().cv_data["torpedo_banner"].coords.z}')

        # Move the Z to account for distance between camera and torpedo launcher
        offset = -0.05
        await move_tasks.move_to_pose_local(
            geometry_utils.create_pose(0, 0, offset, 0, 0, 0),
            keep_level=True,
            parent=self,
        )

        await Servos().fire_torpedo(TorpedoStates.RIGHT)

>>>>>>> 7f198135


    await center_with_torpedo_target()





@task
async def gate_style_task(self: Task, depth_level=0.9) -> Task[None, None, None]:
    """
    Complete two full barrel rolls.
    """
    logger.info('Started gate style task')

    DEPTH_LEVEL = State().orig_depth - depth_level

    async def sleep(secs):
        duration = Duration(seconds=secs)
        start_time = Clock().now()
        while start_time + duration > Clock().now():
            await Yield()

    async def roll():
        power = Twist()
        power.angular.x = 1
        Controls().publish_desired_power(power)
        logger.info('Published roll power')

        await sleep(2.25)

        logger.info('Completed roll')

        Controls().publish_desired_power(Twist())
        logger.info('Published zero power')

        await sleep(2)

        logger.info('Completed zero')

    await move_tasks.depth_correction(DEPTH_LEVEL, parent=self)
    await roll()
    State().reset_pose()
    await roll()
    State().reset_pose()
    await sleep(3)
    await move_tasks.depth_correction(DEPTH_LEVEL, parent=self)
    await sleep(3)

    imu_orientation = State().imu.orientation
    euler_angles = quat2euler([imu_orientation.w, imu_orientation.x, imu_orientation.y, imu_orientation.z])
    roll_correction = -euler_angles[0]
    pitch_correction = -euler_angles[1]

    logger.info(f'Roll, pitch correction: {roll_correction, pitch_correction}')
    await move_tasks.move_to_pose_local(geometry_utils.create_pose(0, 0, 0, roll_correction, pitch_correction, 0),
                                        parent=self)
    State().reset_pose()
    logger.info('Reset orientation')


@task
async def buoy_task(self: Task, turn_to_face_buoy: bool = False, depth: float = 0.7) -> Task[None, None, None]:
    """Circumnavigate the buoy. Requires robot to have submerged 0.5 meters."""
    logger.info('Starting buoy task')

    DEPTH_LEVEL = State().orig_depth - depth

    async def correct_y() -> Coroutine[None, None, None]:
        await cv_tasks.correct_y('buoy', parent=self)

    async def correct_z() -> Coroutine[None, None, None]:
        await cv_tasks.correct_z(prop='buoy', parent=self)

    async def correct_depth() -> Coroutine[None, None, None]:
        await move_tasks.correct_depth(desired_depth=DEPTH_LEVEL, parent=self)
    self.correct_depth = correct_depth

    async def move_x(step:float = 1) -> Coroutine[None, None, None]:
        await move_tasks.move_x(step=step, parent=self)

    def get_step_size(dist:float, dist_threshold:float) -> float:
        if dist > 3:
            return 2
        if dist > 2:
            return 1
        if dist > 1.5:
            return 0.5
        return min(dist - dist_threshold + 0.1, 0.25)

    async def move_to_buoy(buoy_dist_threshold=1):
        buoy_dist = CV().cv_data['buoy'].coords.x
        await correct_y()
        await correct_depth()

        while buoy_dist > buoy_dist_threshold:
            await move_x(step=get_step_size(buoy_dist, buoy_dist_threshold))
            logger.info(f"Buoy dist: {CV().cv_data['buoy'].coords.x}")
            await correct_y()
            if buoy_dist < 3:
                await correct_z()
            else:
                await correct_depth()

            await Yield()
            buoy_dist = CV().cv_data['buoy'].coords.x
            logger.info(f"Buoy dist: {CV().cv_data['buoy'].coords.x}")

        await correct_z()

    await move_to_buoy()

    start_imu_orientation = copy.deepcopy(State().imu.orientation)
    start_imu_euler_angles = quat2euler(geometry_utils.geometry_quat_to_transforms3d_quat(start_imu_orientation))

    def get_yaw_correction():
        cur_imu_orientation = copy.deepcopy(State().imu.orientation)
        cur_imu_euler_angles = quat2euler(geometry_utils.geometry_quat_to_transforms3d_quat(cur_imu_orientation))

        return start_imu_euler_angles[2] - cur_imu_euler_angles[2]

    async def correct_yaw():
        yaw_correction = get_yaw_correction()
        logger.info(f'Yaw correction: {yaw_correction}')
        sign = 1 if yaw_correction > 0.1 else (-1 if yaw_correction < -0.1 else 0)
        await move_tasks.move_to_pose_local(
            geometry_utils.create_pose(0, 0, 0, 0, 0, yaw_correction + (sign * 0.1)),
            keep_level=True,
            parent=self,
        )
        logger.info('Corrected yaw')
    self.correct_yaw = correct_yaw

    async def move_with_directions(directions, correct_yaw=True):
        await move_tasks.move_with_directions(directions, correct_yaw=correct_yaw, correct_depth=True, parent=self)

    if turn_to_face_buoy:
        def get_step_size_move_away(dist, dist_threshold):
            if dist < 0.75:
                return -0.5
            return max(dist - dist_threshold - 0.1, -0.25)

        async def move_away_from_buoy(buoy_dist_threshold=1.0):
            logger.info('Moving away from buoy')
            buoy_dist = CV().cv_data['buoy'].coords.x
            await correct_y()
            await correct_z()
            while buoy_dist < buoy_dist_threshold:
                await move_x(step=get_step_size_move_away(buoy_dist, buoy_dist_threshold))

                logger.info(f"Buoy dist: {CV().cv_data['buoy'].coords.x}")
                await correct_y()
                await correct_z()
                await Yield()
                buoy_dist = CV().cv_data['buoy'].coords.x
                logger.info(f"Buoy dist: {CV().cv_data['buoy'].coords.x}")

            logger.info('Moved away from buoy')

        # Circumnavigate buoy
        for _ in range(4):
            DEPTH_LEVEL = State().depth
            directions = [
                (0, 1.5, 0),
                (1, 0, 0),
            ]
            await move_with_directions(directions, correct_yaw=False)
            await move_tasks.move_to_pose_local(geometry_utils.create_pose(0, 0, 0, 0, 0, -math.radians(90)),
                                                parent=self)
            logger.info('Yaw 90 deg')
            await move_away_from_buoy()

    else:
        directions = [
            (0, 1.25, 0),
            (2.25, 0, 0),
            (0, -2.5, 0),
            (-2.5, 0, 0),
            (0, 1.25, 0),
        ]
        await move_with_directions(directions, correct_yaw=False)

        await move_to_buoy()


@task
async def after_buoy_task(self: Task):

    DEPTH_LEVEL = State().depth
    latency_threshold = 3

    async def correct_depth():
        await move_tasks.correct_depth(desired_depth=DEPTH_LEVEL, parent=self)
    self.correct_depth = correct_depth

    def is_receiving_cv_data():
        return 'path_marker' in CV().cv_data and \
            Clock().now().seconds_nanoseconds()[0] - CV().cv_data['path_marker'].header.stamp.secs < latency_threshold

    def stabilize():
        pose_to_hold = copy.deepcopy(State().state.pose.pose)
        Controls().publish_desired_position(pose_to_hold)

    directions = [
        (0, -1.25, 0),
        (2.25, 0, 0),
        (0, 2.5, 0),
        (-2.5, 0, 0),
        (0, -1.25, 0),
    ]
    circumnavigate_task = move_tasks.move_with_directions(
        directions, correct_yaw=False, correct_depth=True, parent=self)

    while not circumnavigate_task.done:
        circumnavigate_task.step()
        if is_receiving_cv_data():
            stabilize()
            await sleep(5)
            break

        await Yield()

    await move_tasks.move_with_directions([(0, 0, 0, 0, 0, -math.radians(90))], parent=self)

    await align_path_marker(direction=-1, parent=self)

    DEPTH_LEVEL = State().orig_depth - 0.7

    directions = [
        (2, 0, 0),
        (2, 0, 0),
        (2, 0, 0),
        (1, 0, 0),
    ]

    await move_tasks.move_with_directions(directions, correct_yaw=False, correct_depth=True, parent=self)

    found_bins = await spiral_bin_search(parent=self)

    if found_bins:
        await bin_task(parent=self)

    await yaw_to_cv_object('bin_pink_front', direction=1, yaw_threshold=math.radians(15),
                           depth_level=1.0, parent=Task.MAIN_ID)

    await octagon_task(direction=1, parent=self)


@task
async def buoy_to_octagon(self: Task, direction: int = 1, move_forward: int = 0):
    DEPTH_LEVEL = State().orig_depth - 0.7

    logger.info('Started buoy to octagon')

    async def move_with_directions(directions):
        await move_tasks.move_with_directions(directions, correct_yaw=False, correct_depth=True, parent=self)

    async def correct_depth() -> Coroutine[None, None, None]:
        await move_tasks.correct_depth(desired_depth=DEPTH_LEVEL, parent=self)
    self.correct_depth = correct_depth

    # Move towards octagon
    directions = [
        (0, 2 * direction, 0),
        (0, 2 * direction, 0),
        (0, 2 * direction, 0),
        (0, 1 * direction, 0),
        (move_forward, 0, 0),
    ]
    await move_with_directions(directions)


@task
async def buoy_circumnavigation_power(self: Task, depth: float = 0.7) -> Task[None, None, None]:
    """
    Perform a buoy circumnavigation task with a specified depth adjustment.

    Args:
        self (Task): The task instance.
        depth (float): The depth offset to adjust the circumnavigation. Default is 0.7.

    Returns:
        Task[None, None, None]: The result of the circumnavigation task.
    """
    DEPTH_LEVEL = State().orig_depth - depth

    def publish_power() -> None:
        power = Twist()
        power.linear.y = 0.9
        power.angular.z = -0.1
        Controls().set_axis_control_type(x=ControlTypes.DESIRED_POWER, y=ControlTypes.DESIRED_POWER,
                                         yaw=ControlTypes.DESIRED_POWER)
        Controls().publish_desired_power(power, set_control_types=False)

    def stabilize() -> None:
        pose_to_hold = copy.deepcopy(State().state.pose.pose)
        Controls().publish_desired_position(pose_to_hold)

    async def correct_depth() -> Coroutine[None, None, None]:
        await move_tasks.correct_depth(desired_depth=DEPTH_LEVEL, parent=self)

    for _ in range(4):
        publish_power()
        logger.info('Publish power')
        await sleep(6)
        logger.info('Sleep 5 (1)')
        stabilize()
        logger.info('Stabilized')
        await sleep(5)
        logger.info('Sleep 5 (2)')
        await correct_depth()
        await move_tasks.move_to_pose_local(geometry_utils.create_pose(0, 1, 0, 0, 0, 0), parent=self)


@task
async def initial_submerge(self: Task, submerge_dist: float) -> Task[None, None, None]:
    """
    Submerge the robot a given amount.

    Args:
        submerge_dist: The distance to submerge the robot in meters.
    """
    await move_tasks.move_to_pose_local(
        geometry_utils.create_pose(0, 0, submerge_dist, 0, 0, 0),
        keep_level=True,
        parent=self,
    )
    logger.info(f'Submerged {submerge_dist} meters')

    async def correct_roll_and_pitch():
        imu_orientation = State().imu.orientation
        euler_angles = quat2euler([imu_orientation.w, imu_orientation.x, imu_orientation.y, imu_orientation.z])
        roll_correction = -euler_angles[0] * 1.2
        pitch_correction = -euler_angles[1] * 1.2

        logger.info(f'Roll, pitch correction: {roll_correction, pitch_correction}')
        await move_tasks.move_to_pose_local(geometry_utils.create_pose(0, 0, 0, roll_correction, pitch_correction, 0),
                                            parent=self)

    await correct_roll_and_pitch()


@task
async def coin_flip(self: Task, depth_level=0.7) -> Task[None, None, None]:
    """
    Perform the coin flip task, adjusting the robot's yaw and depth.

    The coin flip task involves correcting the robot's yaw to return it to its original orientation and then adjusting its depth. The task continuously calculates yaw corrections based on the difference between the current and original orientations, making incremental adjustments until the yaw is within a specified threshold. After correcting yaw, the robot adjusts its depth to reach the desired level.

    Args:
        self (Task): The task instance managing the execution of the coin flip task.
        depth_level (float): The depth adjustment level relative to the robot's original depth. Default is 0.7.

    Returns:
        Task[None, None, None]: The result of the task execution.

    Detailed Process:
        1. Calculate the desired yaw correction using the difference between the original and current IMU orientations.
        2. Gradually adjust yaw in steps, ensuring the correction does not exceed the maximum allowed yaw change.
        3. Once the yaw is corrected to within 5 degrees, adjust the robot's depth to the specified level.
        4. Log each step of the process for debugging and traceability.

    Logging:
        - Logs the initial start of the coin flip task.
        - Logs intermediate yaw corrections and desired yaw adjustments.
        - Logs depth corrections and the final completion of the task.

    Example:
        >>> await coin_flip(task_instance, depth_level=0.5)

    Notes:
        - Uses `State` to access robot's current and original states, including depth and IMU orientation.
        - Uses `geometry_utils` to create poses for yaw and depth corrections.
        - The task continuously loops until the yaw correction is within the specified threshold (±5 degrees).
    """
    logger.info('Started coin flip')
    DEPTH_LEVEL = State().orig_depth - depth_level
    MAXIMUM_YAW = math.radians(30)

    def get_step_size(desired_yaw):
        return min(abs(desired_yaw), MAXIMUM_YAW)

    def get_yaw_correction():
        orig_imu_orientation = copy.deepcopy(State().orig_imu.orientation)
        orig_imu_euler_angles = quat2euler(geometry_utils.geometry_quat_to_transforms3d_quat(orig_imu_orientation))

        cur_imu_orientation = copy.deepcopy(State().imu.orientation)
        cur_imu_euler_angles = quat2euler(geometry_utils.geometry_quat_to_transforms3d_quat(cur_imu_orientation))

        correction = orig_imu_euler_angles[2] - cur_imu_euler_angles[2]

        sign_correction = np.sign(correction)
        desired_yaw = sign_correction * get_step_size(correction)
        logger.info(f'Coinflip: desired_yaw = {desired_yaw}')

        return correction
        # return desired_yaw

    while abs(yaw_correction := get_yaw_correction()) > math.radians(5):
        logger.info(f'Yaw correction: {yaw_correction}')
        sign = 1 if yaw_correction > 0.1 else (-1 if yaw_correction < -0.1 else 0)
        await move_tasks.move_to_pose_local(
            geometry_utils.create_pose(0, 0, 0, 0, 0, yaw_correction + (sign * 0.1)),
            keep_level=True,
            parent=self,
        )
        logger.info('Back to original orientation')

    logger.info(f'Final yaw correction: {get_yaw_correction()}')

    depth_delta = DEPTH_LEVEL - State().depth
    await move_tasks.move_to_pose_local(geometry_utils.create_pose(0, 0, depth_delta, 0, 0, 0), parent=self)
    logger.info(f'Corrected depth {depth_delta}')

    logger.info('Completed coin flip')


@task
async def gate_task_dead_reckoning(self: Task) -> Task[None, None, None]:
    logger.info('Started gate task')
    DEPTH_LEVEL = State().orig_depth - 0.6
    STEPS = 5

    for _ in range(STEPS):
        await move_tasks.move_x(step=1, parent=self)
        await move_tasks.correct_depth(desired_depth=DEPTH_LEVEL, parent=self)

    logger.info('Moved through gate')


@task
async def gate_task(self: Task, offset: int = 0, direction: int = 1) -> Task[None, None, None]:
    """
    Asynchronous task to perform gate-related operations.
    """
    logger.info('Started gate task')
    depth_level = State().orig_depth - 0.7

    async def correct_y(factor: int=1) -> None:
        await cv_tasks.correct_y(prop='gate_red_cw', add_factor=0.2 + offset, mult_factor=factor, parent=self)

    async def correct_z() -> None:
        await cv_tasks.correct_z(prop='gate_red_cw', parent=self)

    async def correct_depth() -> None:
        await move_tasks.correct_depth(desired_depth=depth_level, parent=self)
    self.correct_depth = correct_depth

    async def move_x(step=1) -> None:
        await move_tasks.move_x(step=step, parent=self)

    def get_step_size(dist: float) -> float:
        dist_threshold = 4
        if dist > dist_threshold:
            return 1
        return max(dist-3 + 0.25, 0.25)


    async def sleep(secs: float) -> None:
        duration = Duration(seconds=secs)
        start_time = Clock().now()
        while start_time + duration > Clock().now():
            await Yield()

    logger.info('Begin sleep')
    await sleep(2)
    logger.info('End sleep')

    gate_dist = CV().cv_data['gate_red_cw'].coords.x
    # await correct_y(factor=0.5)
    await correct_depth()
    num_corrections = 0
    while gate_dist > 3:
        await move_x(step=get_step_size(gate_dist))
        await yaw_to_cv_object('gate_red_cw', direction=-1, yaw_threshold=math.radians(10),
                               latency_threshold=2, depth_level=0.6, parent=self),
        # await correct_y(factor=(0.5 if num_corrections < 0 else 1))
        await correct_depth()
        await Yield()
        gate_dist = CV().cv_data['gate_red_cw'].coords.x
        logger.info(f'Gate dist: {gate_dist}')
        num_corrections += 1

    directions = [
        (2, 0, 0),
        (0, 0.2 * direction, 0),
        (2, 0, 0),
        (1, 0, 0),
    ]

    await move_tasks.move_with_directions(directions, correct_yaw=False, correct_depth=True, parent=self)

    logger.info('Moved through gate')


@task
async def yaw_to_cv_object(self: Task, cv_object: str, direction=1,
                           yaw_threshold=math.radians(30), latency_threshold=10,
                           depth_level=0.5) -> Task[None, None, None]:
    """
    Corrects the yaw relative to the CV object
    """
    DEPTH_LEVEL = State().orig_depth - depth_level
    MAXIMUM_YAW = math.radians(20)

    logger.info('Starting yaw_to_cv_object')


    async def sleep(secs):
        duration = Duration(seconds=secs)
        start_time = Clock().now()
        while start_time + duration > Clock().now():
            await Yield()

    async def correct_depth():
        # await move_tasks.depth_correction(DEPTH_LEVEL, parent=self)
        await move_tasks.depth_correction(desired_depth=DEPTH_LEVEL, parent=self)

    def is_receiving_cv_data():
        return cv_object in CV().cv_data and \
                Clock().now().seconds_nanoseconds()[0] - CV().cv_data[cv_object].header.stamp.secs < latency_threshold

    def get_step_size(desired_yaw):
        # desired yaw in radians
        return min(abs(desired_yaw), MAXIMUM_YAW)

    async def yaw_until_object_detection():
        while not is_receiving_cv_data():
            logger.info(f'No {cv_object} detection, setting yaw setpoint {MAXIMUM_YAW}')
            await move_tasks.move_to_pose_local(geometry_utils.create_pose(0, 0, 0, 0, 0, MAXIMUM_YAW * direction),
                                                parent=self)
            await correct_depth()
            await Yield()

    # Yaw until object detection
    await correct_depth()
    await yaw_until_object_detection()

    logger.info(f'{cv_object} detected. Now centering {cv_object} in frame...')

    # Center detected object in camera frame
    cv_object_yaw = CV().cv_data[cv_object].yaw
    await correct_depth()
    logger.info(f'abs(cv_object_yaw): {abs(cv_object_yaw)}')
    logger.info(f'yaw_threshold: {yaw_threshold}')
    while abs(cv_object_yaw) > yaw_threshold:
        sign_cv_object_yaw = np.sign(cv_object_yaw)
        correction = get_step_size(cv_object_yaw)
        desired_yaw = sign_cv_object_yaw * correction

        logger.info(f'Detected yaw {cv_object_yaw} is greater than threshold {yaw_threshold}. Yawing: {desired_yaw}')
        await move_tasks.move_to_pose_local(geometry_utils.create_pose(0, 0, 0, 0, 0, desired_yaw),
                                            parent=self)
        await correct_depth()
        await Yield()

        if (not is_receiving_cv_data()):
            logger.info(f'{cv_object} detection lost, running yaw_until_object_detection()')
            await yaw_until_object_detection()

        cv_object_yaw = CV().cv_data[cv_object].yaw

    logger.info(f'{cv_object} centered.')

    await correct_depth()


@task
async def align_path_marker(self: Task, direction=1) -> Task[None, None, None]:
    """
    Corrects the yaw relative to the CV object
    """
    DEPTH_LEVEL = State().orig_depth - 0.5
    MAXIMUM_YAW = math.radians(30)
    YAW_THRESHOLD = math.radians(5)
    PIXEL_THRESHOLD = 70

    logger.info('Starting align path marker')

    async def move_x(step=1):
        await move_tasks.move_x(step=step, parent=self)

    async def move_y(step=1):
        await move_tasks.move_y(step=step, parent=self)

    async def correct_depth():
        await move_tasks.depth_correction(desired_depth=DEPTH_LEVEL, parent=self)

    async def sleep(secs):
        duration = Duration(seconds=secs)
        start_time = Clock().now()
        while start_time + duration > Clock().now():
            await Yield()

    def get_step_size(desired_yaw):
        # desired yaw in rads
        return min(abs(desired_yaw), MAXIMUM_YAW)

    def get_step_mult_factor(dist, threshold):
        if abs(dist) < threshold:
            return 0
        if dist > threshold:
            return 1
        return -1

    async def center_path_marker(pixel_threshold: float, step_size=0.20, x_offset=0, y_offset=0) -> None:
        logger.info(CV().cv_data['path_marker_distance'])
        pixel_x = CV().cv_data['path_marker_distance'].x + x_offset
        pixel_y = CV().cv_data['path_marker_distance'].y + y_offset

        count = 1
        while (max(pixel_x, pixel_y) > pixel_threshold or min(pixel_x, pixel_y) < -pixel_threshold):
            logger.info(CV().cv_data['path_marker_distance'])

            await move_x(step=step_size * get_step_mult_factor(pixel_x, pixel_threshold))
            await move_y(step=step_size * get_step_mult_factor(pixel_y, pixel_threshold))

            pixel_x = CV().cv_data['path_marker_distance'].x + x_offset
            pixel_y = CV().cv_data['path_marker_distance'].y + y_offset

            if count % 3 == 0:
                logger.info('Correcting depth')
                await correct_depth()

            await Yield()

            logger.info(f'x: {pixel_x}, y: {pixel_y}')

            count += 1

        logger.info('Finished centering path marker')
        logger.info(f'x: {pixel_x}, y: {pixel_y}')

    logger.info('Now aligning path marker in frame...')

    # Center detected object in camera frame
    path_marker_yaw = CV().cv_data['path_marker'].yaw
    await correct_depth()
    logger.info(f"abs(path_marker_yaw) = '{abs(path_marker_yaw)}")
    logger.info(f'yaw_threshold = {YAW_THRESHOLD!s}')

    while abs(path_marker_yaw) > YAW_THRESHOLD:
        sign_path_marker_yaw = np.sign(path_marker_yaw)
        correction = get_step_size(path_marker_yaw)
        desired_yaw = sign_path_marker_yaw * correction

        logger.info(f'Detected yaw {path_marker_yaw} is greater than threshold {YAW_THRESHOLD}. Yawing: {desired_yaw}',
                      )
        await move_tasks.move_to_pose_local(geometry_utils.create_pose(0, 0, 0, 0, 0, desired_yaw),
                                            parent=self)
        await correct_depth()
        await center_path_marker(pixel_threshold=PIXEL_THRESHOLD)
        await correct_depth()

        await Yield()

        path_marker_yaw = CV().cv_data['path_marker'].yaw

    logger.info('Path marker centered.')

    await correct_depth()


@task
async def center_path_marker(self: Task):
    DEPTH_LEVEL = State().orig_depth - 0.5
    PIXEL_THRESHOLD = 70

    async def correct_depth(desired_depth=DEPTH_LEVEL):
        await move_tasks.correct_depth(desired_depth=desired_depth, parent=self)
    self.correct_depth = correct_depth

    async def move_x(step=1):
        await move_tasks.move_x(step=step, parent=self)

    async def move_y(step=1):
        await move_tasks.move_y(step=step, parent=self)

    def get_step_mult_factor(dist: float, threshold: float) -> int:
        if abs(dist) < threshold:
            return 0
        if dist > threshold:
            return 1
        return -1

    async def center_path_marker(pixel_threshold: float, step_size=0.20, x_offset=0, y_offset=0) -> None:
        logger.info(CV().cv_data['path_marker_distance'])
        pixel_x = CV().cv_data['path_marker_distance'].x + x_offset
        pixel_y = CV().cv_data['path_marker_distance'].y + y_offset

        count = 1
        while (max(pixel_x, pixel_y) > pixel_threshold or min(pixel_x, pixel_y) < -pixel_threshold):
            logger.info(CV().cv_data['path_marker_distance'])

            await move_x(step=step_size * get_step_mult_factor(pixel_x, pixel_threshold))
            await move_y(step=step_size * get_step_mult_factor(pixel_y, pixel_threshold))

            pixel_x = CV().cv_data['path_marker_distance'].x + x_offset
            pixel_y = CV().cv_data['path_marker_distance'].y + y_offset

            if count % 3 == 0:
                logger.info('Correcting depth')
                await correct_depth()

            await Yield()

            logger.info(f'x: {pixel_x}, y: {pixel_y}')

            count += 1

        logger.info('Finished centering path marker')
        logger.info(f'x: {pixel_x}, y: {pixel_y}')

    await correct_depth()
    await center_path_marker(pixel_threshold=PIXEL_THRESHOLD, x_offset=-120, y_offset=-120)


@task
async def path_marker_to_pink_bin(self: Task, maximum_distance: int = 6):
    DEPTH_LEVEL = State().orig_depth - 0.5
    AREA_THRESHOLD = 1000
    LATENCY_THRESHOLD = 1

    logger.info('Starting path marker to bins')

    async def correct_depth(desired_depth: float) -> None:
        await move_tasks.correct_depth(desired_depth=desired_depth, parent=self)

    def is_receiving_bin_data(bin_object, latest_detection_time) -> bool:
        if not latest_detection_time or bin_object not in CV().data:
            return False

        width = CV().cv_data[bin_object].width
        height = CV().cv_data[bin_object].height

        return width * height >= AREA_THRESHOLD and \
            Clock().now().seconds_nanoseconds()[0] - CV().cv_data[bin_object].header.stamp.secs < LATENCY_THRESHOLD and \
            abs(CV().cv_data[bin_object].header.stamp.secs - latest_detection_time) < LATENCY_THRESHOLD

    async def move_x(step : float =1 ) -> None:
        await move_tasks.move_x(step=step, parent=self)

    def stabilize() -> None:
        pose_to_hold = copy.deepcopy(State().state.pose.pose)
        Controls().publish_desired_position(pose_to_hold)

    async def sleep(secs: float) -> None:
        duration = Duration(seconds=secs)
        start_time = Clock().now()
        while start_time + duration > Clock().now():
            await Yield()

    async def move_to_bins() -> None:
        count = 1
        bin_red_time = None
        bin_blue_time = None

        await move_x(step=1)

        while not is_receiving_bin_data('bin_red', bin_red_time) \
                or not is_receiving_bin_data('bin_blue', bin_blue_time):
            if 'bin_red' in CV().cv_data:
                bin_red_time = CV().cv_data['bin_red'].header.stamp.secs
            if 'bin_blue' in CV().cv_data:
                bin_blue_time = CV().cv_data['bin_blue'].header.stamp.secs

            await correct_depth(DEPTH_LEVEL)

            is_receiving_red_bin_data = is_receiving_bin_data('bin_red', bin_red_time)
            is_receiving_blue_bin_data = is_receiving_bin_data('bin_blue', bin_blue_time)

            logger.info(f'Receiving red bin data: {is_receiving_red_bin_data}')
            logger.info(f'Receiving blue bin data: {is_receiving_blue_bin_data}')

            step = 0.5 if (is_receiving_red_bin_data or is_receiving_blue_bin_data) else 1
            await move_x(step=step)

            await Yield()

            if count >= maximum_distance:
                logger.info('Bin not spotted, exiting the loop...')
                break

            count += 1

        logger.info('Reached pink bins, stabilizing...')
        stabilize()
        await sleep(5)

    await move_to_bins()


@task
async def spiral_bin_search(self: Task) -> Task[None, None, None]:
    DEPTH_LEVEL = State().orig_depth - 0.5
    AREA_THRESHOLD = 1000
    LATENCY_THRESHOLD = 1

    class Direction(Enum):
        FORWARD = 1,
        BACK = 2,
        LEFT = 3,
        RIGHT = 4

    def publish_power(direction: Direction):
        power = Twist()

        if direction == Direction.FORWARD:
            power.linear.x = 0.7
        elif direction == Direction.BACK:
            power.linear.x = -0.7
        elif direction == Direction.LEFT:
            power.linear.y = 1.0
        elif direction == Direction.RIGHT:
            power.linear.y = -1.0

        if direction in [Direction.FORWARD, Direction.BACK]:
            Controls().set_axis_control_type(x=ControlTypes.DESIRED_POWER, y=ControlTypes.DESIRED_POSITION)
        elif direction in [Direction.LEFT, Direction.RIGHT]:
            Controls().set_axis_control_type(x=ControlTypes.DESIRED_POSITION, y=ControlTypes.DESIRED_POWER)

        Controls().publish_desired_power(power, set_control_types=False)

    async def move_step(direction: Direction, steps: float):
        pose = geometry_utils.create_pose(0, 0, 0, 0, 0, 0)

        if direction == Direction.FORWARD:
            pose.position.x = steps
        elif direction == Direction.BACK:
            pose.position.x = -steps
        elif direction == Direction.LEFT:
            pose.position.y = steps
        elif direction == Direction.RIGHT:
            pose.position.y = -steps

        await move_tasks.move_to_pose_local(pose, parent=self)

    DIRECTIONS = [
        (Direction.FORWARD, 1),
        (Direction.LEFT, 1),
        (Direction.BACK, 2),
        (Direction.RIGHT, 2),
        (Direction.FORWARD, 3),
        (Direction.LEFT, 3),
        (Direction.BACK, 4),
        (Direction.RIGHT, 4),
        (Direction.FORWARD, 5),
        (Direction.LEFT, 5),
        (Direction.BACK, 6),
        (Direction.RIGHT, 6),
        (Direction.FORWARD, 7),
        (Direction.LEFT, 7),
        (Direction.BACK, 8),
        (Direction.RIGHT, 8),
    ]

    async def correct_depth(desired_depth: float) -> None:
        await move_tasks.correct_depth(desired_depth=desired_depth, parent=self)

    def is_receiving_bin_data(bin_object, latest_detection_time: float) -> bool:
        if not latest_detection_time or bin_object not in CV().cv_data:
            return False

        width = CV().cv_data[bin_object].width
        height = CV().cv_data[bin_object].height

        return width * height >= AREA_THRESHOLD and \
            Clock().now().seconds_nanoseconds()[0] - CV().cv_data[bin_object].header.stamp.secs < LATENCY_THRESHOLD and \
            abs(CV().cv_data[bin_object].header.stamp.secs - latest_detection_time) < LATENCY_THRESHOLD

    def stabilize() -> None:
        pose_to_hold = copy.deepcopy(State().state.pose.pose)
        Controls().publish_desired_position(pose_to_hold)

    async def sleep(secs: float) -> None:
        duration = Duration(seconds=secs)
        start_time = Clock().now()
        while start_time + duration > Clock().now():
            await Yield()

    async def search_for_bins() -> bool:
        logger.info('Searching for red/blue bins...')
        bin_red_time = None
        bin_blue_time = None

        for direction, secs in DIRECTIONS:
            bin_found = False
            secs *= 0.5
            logger.info(f'Publishing power: {direction, secs}')

            await move_step(direction, secs)

            iterations = secs / 0.1
            for _ in range(int(iterations)):
                if 'bin_red' in CV().cv_data:
                    bin_red_time = CV().cv_data['bin_red'].header.stamp.secs
                if 'bin_blue' in CV().cv_data:
                    bin_blue_time = CV().cv_data['bin_blue'].header.stamp.secs

                is_receiving_red_bin_data = is_receiving_bin_data('bin_red', bin_red_time)
                is_receiving_blue_bin_data = is_receiving_bin_data('bin_blue', bin_blue_time)

                bin_found = is_receiving_red_bin_data and is_receiving_blue_bin_data

                if bin_found:
                    break

                await sleep(0.1)
                await Yield()

            await correct_depth(DEPTH_LEVEL)

            if bin_found:
                logger.info('Found bin, terminating...')
                break

        logger.info(f'Received red bin data: {is_receiving_red_bin_data}')
        logger.info(f'Received blue bin data: {is_receiving_blue_bin_data}')

        return bin_found

    return (await search_for_bins())


@task
async def bin_task(self: Task) -> Task[None, None, None]:
    """
    Detects and drops markers into the red bin. Requires robot to have submerged 0.7 meters.
    """
    logger.info('Started bin task')
    START_DEPTH_LEVEL = State().orig_depth - 0.6
    START_PIXEL_THRESHOLD = 70
    MID_DEPTH_LEVEL = State().orig_depth - 1.0
    MID_PIXEL_THRESHOLD = 30

    FRAME_AREA = 480 * 600

    TIMEOUT = Duration(seconds=240)

    start_time = Clock().now()

    drop_marker = Servos().drop_marker

    async def correct_x(target: float) -> None:
        await cv_tasks.correct_x(prop=target, parent=self)

    async def correct_y(target: float) -> None:
        await cv_tasks.correct_y(prop=target, parent=self)

    async def correct_z():
        pass

    async def correct_depth(desired_depth: float) -> None:
        await move_tasks.correct_depth(desired_depth=desired_depth, parent=self)
    self.correct_depth = correct_depth

    async def correct_yaw() -> None:
        yaw_correction = CV().cv_data['bin_angle']
        logger.info(f'Yaw correction: {yaw_correction}')
        sign = 1 if yaw_correction > 0.1 else (-1 if yaw_correction < -0.1 else 0)
        await move_tasks.move_to_pose_local(
            geometry_utils.create_pose(0, 0, 0, 0, 0, yaw_correction + (sign * 0.1)),
            keep_level=True,
            parent=self,
        )
        logger.info('Corrected yaw')
    self.correct_yaw = correct_yaw

    async def correct_roll_and_pitch() -> None:
        imu_orientation = State().imu.orientation
        euler_angles = quat2euler([imu_orientation.w, imu_orientation.x, imu_orientation.y, imu_orientation.z])
        roll_correction = -euler_angles[0] * 1.2
        pitch_correction = -euler_angles[1] * 1.2

        logger.info(f'Roll, pitch correction: {roll_correction, pitch_correction}')
        await move_tasks.move_to_pose_local(geometry_utils.create_pose(0, 0, 0, roll_correction, pitch_correction, 0),
                                            parent=self)

    async def move_x(step=1):
        await move_tasks.move_x(step=step, parent=self)

    async def move_y(step=1):
        await move_tasks.move_y(step=step, parent=self)

    def get_step_mult_factor(dist, threshold):
        if abs(dist) < threshold:
            return 0
        if dist > threshold:
            return 1
        return -1

    async def sleep(secs):
        duration = Duration(seconds=secs)
        start_time = Clock().now()
        while start_time + duration > Clock().now():
            await Yield()

    async def track_bin(target, desired_depth, pixel_threshold, step_size=0.20, x_offset=0, y_offset=0):
        logger.info(CV().cv_data[f'{target}_distance'])
        pixel_x = CV().cv_data[f'{target}_distance'].x + x_offset
        pixel_y = CV().cv_data[f'{target}_distance'].y + y_offset

        width = CV().cv_data['bin_red'].width
        height = CV().cv_data['bin_red'].height

        count = 1
        while (max(pixel_x, pixel_y) > pixel_threshold or min(pixel_x, pixel_y) < -pixel_threshold) \
                and width * height <= 1/3 * FRAME_AREA:
            logger.info(CV().cv_data[f'{target}_distance'])

            await move_x(step=step_size * get_step_mult_factor(pixel_x, pixel_threshold))
            await move_y(step=step_size * get_step_mult_factor(pixel_y, pixel_threshold))

            width = CV().cv_data['bin_red'].width
            height = CV().cv_data['bin_red'].height

            pixel_x = CV().cv_data[f'{target}_distance'].x + x_offset
            pixel_y = CV().cv_data[f'{target}_distance'].y + y_offset

            if count % 3 == 0:
                logger.info('correcting depth')
                await correct_depth(desired_depth=desired_depth)
                logger.info('correcting roll and pitch')
                await correct_roll_and_pitch()

            if width * height >= 1/6 * FRAME_AREA and \
                    abs(pixel_x) < pixel_threshold * 1.75 and abs(pixel_y) < pixel_threshold * 1.75:
                logger.info(f'Reached area threshold: area = {width * height}')
                break

            if Clock().now() - start_time > TIMEOUT:
                logger.warning('Track bin timed out')
                break

            await Yield()

            logger.info(f'x: {pixel_x}, y: {pixel_y}, area: {width * height}')

            count += 1

        logger.info('Finished tracking bin')
        logger.info(f'x: {pixel_x}, y: {pixel_y}, area: {width * height}')

    await correct_depth(desired_depth=START_DEPTH_LEVEL)
    await track_bin(target='bin_red', desired_depth=START_DEPTH_LEVEL, pixel_threshold=START_PIXEL_THRESHOLD)

    await correct_yaw()

    await correct_depth(desired_depth=MID_DEPTH_LEVEL)
    await track_bin(target='bin_red', desired_depth=MID_DEPTH_LEVEL, pixel_threshold=MID_PIXEL_THRESHOLD,
                    step_size=0.18, y_offset=30, x_offset=25)

    drop_marker(MarkerDropperStates.LEFT)
    logger.info('Dropped left marker')
    await sleep(3)

    drop_marker(MarkerDropperStates.RIGHT)
    logger.info('Dropped right marker')
    await sleep(2)

    await correct_depth(desired_depth=START_DEPTH_LEVEL)
    logger.info(f'Corrected depth to {START_DEPTH_LEVEL}')

    logger.info('Completed bin task')


@task
async def octagon_task(self: Task, direction: int = 1) -> Task[None, None, None]:
    """
    Detects, move towards the pink bins, then surfaces inside the octagon. Requires robot to have submerged 0.7 meters.
    """
    logger.info('Starting octagon task')

    DEPTH_LEVEL_AT_BINS = State().orig_depth - 1.0
    DEPTH_LEVEL_ABOVE_BINS = State().orig_depth - 0.6
    LATENCY_THRESHOLD = 2
    CONTOUR_SCORE_THRESHOLD = 1000

    async def correct_depth(desired_depth):
        await move_tasks.correct_depth(desired_depth=desired_depth, parent=self)

    async def correct_yaw():
        yaw_correction = CV().cv_data['bin_pink_front'].yaw
        logger.info(f'Yaw correction: {yaw_correction}')
        await move_tasks.move_to_pose_local(
            geometry_utils.create_pose(0, 0, 0, 0, 0, yaw_correction * 0.7),
            keep_level=True,
            parent=self,
        )
        logger.info('Corrected yaw')
    self.correct_yaw = correct_yaw

    def is_receiving_pink_bin_data(latest_detection_time):
        return latest_detection_time and 'bin_pink_bottom' in CV().cv_data and \
            CV().cv_data['bin_pink_bottom'].score >= CONTOUR_SCORE_THRESHOLD and \
            Clock().now().seconds_nanoseconds()[0] - CV().cv_data['bin_pink_bottom'].header.stamp.secs < LATENCY_THRESHOLD and \
            abs(CV().cv_data['bin_pink_bottom'].header.stamp.secs - latest_detection_time) < LATENCY_THRESHOLD

    def publish_power() -> None:
        power = Twist()
        power.linear.x = 0.3
        Controls().set_axis_control_type(x=ControlTypes.DESIRED_POWER)
        Controls().publish_desired_power(power, set_control_types=False)

    async def move_x(step=1) -> None:
        await move_tasks.move_x(step=step, parent=self)

    def stabilize() -> None:
        pose_to_hold = copy.deepcopy(State().state.pose.pose)
        Controls().publish_desired_position(pose_to_hold)

    async def sleep(secs) -> None:
        duration = Duration(seconds=secs)
        start_time = Clock().now()
        while start_time + duration > Clock().now():
            await Yield()

    def get_step_size(last_step_size):
        bin_pink_score = CV().cv_data['bin_pink_front'].score
        step = 0

        low_score = 200
        med_score = 1000
        high_score = 3000

        if bin_pink_score < low_score:
            step = 3
        elif bin_pink_score < med_score:
            step = 2
        elif bin_pink_score < high_score:
            step = 1
        else:
            step = 0.75

        return min(step, last_step_size)

    async def move_to_pink_bins() -> None:
        count = 1
        latest_detection_time = None
        moved_above = False

        last_step_size = float('inf')
        await move_x(step=1)
        while not is_receiving_pink_bin_data(latest_detection_time) and not moved_above:
            if 'bin_pink_bottom' in CV().cv_data:
                latest_detection_time = CV().cv_data['bin_pink_bottom'].header.stamp.secs

            await correct_depth(DEPTH_LEVEL_AT_BINS if not moved_above else DEPTH_LEVEL_ABOVE_BINS)
            if not moved_above:
                await yaw_to_cv_object('bin_pink_front', direction=direction, yaw_threshold=math.radians(15),
                                       depth_level=0.9, parent=Task.MAIN_ID)

            step = get_step_size(last_step_size)
            await move_x(step=step)
            last_step_size = step

            logger.info(f'Bin pink front score: {CV().cv_data['bin_pink_front'].score}')

            score_threshold = 4000
            if CV().cv_data['bin_pink_front'].score > score_threshold and not moved_above:
                await correct_depth(DEPTH_LEVEL_ABOVE_BINS + 0.1)
                moved_above = True

                logger.info('Moved above pink bins')

            await Yield()

            count += 1

            logger.info(f'Receiving pink bin data: {is_receiving_pink_bin_data(latest_detection_time)}')

        if moved_above:
            await move_tasks.move_with_directions([(1.5, 0, 0)], parent=self)
        else:
            logger.info('Detected bin_pink_bottom')

        logger.info('Reached pink bins, stabilizing...')
        stabilize()
        await sleep(5)

    await move_to_pink_bins()

    logger.info('Surfacing...')
    await move_tasks.move_to_pose_local(geometry_utils.create_pose(0, 0, State().orig_depth - State().depth, 0, 0, 0),
                                        timeout=10, parent=self)
    logger.info('Finished surfacing')<|MERGE_RESOLUTION|>--- conflicted
+++ resolved
@@ -124,11 +124,6 @@
             keep_level=True,
             parent=self,
         )
-<<<<<<< HEAD
-        logger.info(f'Centered on torpedo target, y: {CV().cv_data[animal].coords.y}, z: {CV().cv_data[animal].coords.z}')
-        # do transform stuff here,
-        await cv_tasks.launch_torpedo() # 
-=======
         logger.info(f'Centered on torpedo target, y: {CV().cv_data["torpedo_banner"].coords.y}, z: {CV().cv_data["torpedo_banner"].coords.z}')
 
         # Move the Z to account for distance between camera and torpedo launcher
@@ -141,7 +136,6 @@
 
         await Servos().fire_torpedo(TorpedoStates.RIGHT)
 
->>>>>>> 7f198135
 
 
     await center_with_torpedo_target()
