# ruff: noqa

import math
from enum import Enum

import numpy as np
from custom_msgs.msg import ControlTypes
from geometry_msgs.msg import Twist, Vector3
from rclpy.clock import Clock
from rclpy.duration import Duration
from rclpy.logging import get_logger

from task_planning.interface.controls import Controls
from task_planning.interface.cv import CV, CVObjectType
from task_planning.interface.servos import Servos, MarkerDropperStates, TorpedoStates
from task_planning.interface.state import State
from task_planning.interface.sonar import Sonar
from task_planning.task import Task, Yield
from task_planning.tasks import move_tasks, util_tasks
from task_planning.tasks.base_comp_task import CompTask, comp_task
from task_planning.utils import geometry_utils

from rclpy.clock import Clock
from task_planning.utils.other_utils import get_robot_name, RobotName


# TODO: look into creating common higher level routines:
# - move_until_object_detection (e.g. path_marker_to_marker_dropper_bins)
# - spiral search (e.g. spiral_bin_search)
# - logarithmic search (stretch)
# - track and align with object center for bottom camera (e.g. search_for_bins & center_path_marker & track_bin)
# - track and move toward CV object (e.g. move_to_pink_bins & move_to_buoy & move_to_torpedo)
#     - takes in the termination condition function as a parameter
#     - can improve on cv_tasks.move_to_cv_obj implementation (or replace it completely)

# TODO: implement higher-level routines
# TODO: refactor sonar_tasks
# TODO: refactor ivc_tasks

logger = get_logger('comp_tasks')


@comp_task
async def initial_submerge(self: CompTask, depth_level: float, z_tolerance: float = 0.1,
                           enable_controls_flag: bool = False, timeout: int = 30) -> Task[None, None, None]:
    """
    Submerge the robot a given amount.

    Args:
        depth_level: The distance to submerge the robot in meters.
        enable_controls_flag: Flag to wait for ENABLE_CONTROLS status when true.
    """
    logger.info("[initial_submerge] Starting initial submerge")

    while enable_controls_flag and not Controls().enable_controls_status.data:
        await Yield()

    await move_tasks.move_to_pose_local(
        geometry_utils.create_pose(0, 0, -depth_level, 0, 0, 0),
        keep_orientation=True,
        pose_tolerances=move_tasks.create_twist_tolerance(linear_z=z_tolerance),
        timeout=timeout,
        parent=self,
    )
    logger.info(f'[initial_submerge] Submerged {depth_level} meters')


@comp_task
async def coin_flip(self: CompTask, depth_level: float = 0.7,
                    enable_same_direction: bool = True, timeout: int = 15) -> Task[None, None, None]:
    """
    Perform the coin flip task, adjusting the robot's yaw and depth.

    The coin flip task involves correcting the robot's yaw to return it to its original orientation
    and then adjusting its depth. The task continuously calculates yaw corrections based on the difference
    between the current and original orientations, making incremental adjustments until the yaw is within
    a specified threshold. After correcting yaw, the robot adjusts its depth to reach the desired level.

    Args:
        self (CompTask): The task instance managing the execution of the coin flip task.
        depth_level (float): The depth adjustment level relative to the robot's original depth. Default is 0.7.

    Returns:
        Task[None, None, None]: The result of the task execution.

    Detailed Process:
        1. Calculate the desired yaw correction using the difference between the original and current IMU orientations.
        2. Gradually adjust yaw in steps, ensuring the correction does not exceed the maximum allowed yaw change.
        3. Once the yaw is corrected to within 5 degrees, adjust the robot's depth to the specified level.
        4. Log each step of the process for debugging and traceability.

    Logging:
        - Logs the initial start of the coin flip task.
        - Logs intermediate yaw corrections and desired yaw adjustments.
        - Logs depth corrections and the final completion of the task.

    Example:
        >>> await coin_flip(task_instance, depth_level=0.5)

    Notes:
        - Uses `State` to access robot's current and original states, including depth and IMU orientation.
        - Uses `geometry_utils` to create poses for yaw and depth corrections.
        - The task continuously loops until the yaw correction is within the specified threshold (±5 degrees).
    """
    DEPTH_LEVEL = State().orig_depth - depth_level

    if enable_same_direction:
        while abs(State().get_gyro_yaw_correction(return_raw=True)) > math.radians(5):
            yaw_correction = State().get_gyro_yaw_correction(return_raw=False, maximum_yaw=2*np.pi)
            logger.info(f'[coin_flip] Yaw correction: {yaw_correction}')

            if yaw_correction > np.pi:
                yaw_correction -= np.pi
                await self.correct_yaw(np.pi, timeout=timeout)
                logger.info('[coin_flip] Yaw correct 180')

            logger.info(f'[coin_flip] Yaw correct remainder: {yaw_correction}')
            await self.correct_yaw(yaw_correction, timeout=timeout)

    else:
        while abs(State().get_gyro_yaw_correction(return_raw=True)) > math.radians(5):
            yaw_correction = State().get_gyro_yaw_correction(return_raw=False, maximum_yaw=2*np.pi)
            logger.info(f'[coin_flip] Yaw correction: {yaw_correction}')

            await self.correct_yaw(yaw_correction, timeout=timeout)

    logger.info(f'[coin_flip] Final yaw offset: {State().get_gyro_yaw_correction(return_raw=True)}')

    await self.correct_depth(DEPTH_LEVEL)
    logger.info('[coin_flip] Completed coin flip')


@comp_task
async def gate_task(self: CompTask, offset: int = 0, direction: int = 1) -> Task[None, None, None]:
    """
    NOTE: This code is assuming we choose the sawfish side of the gate.
    """
    logger.info('[gate_task] Started gate task')

    DEPTH_LEVEL = State().orig_depth - 0.7

    def get_step_size(dist: float) -> float:
        dist_threshold = 4
        if dist > dist_threshold:
            return 1
        return max(dist - 2.75, 0.25)

    await util_tasks.sleep(2, parent=self)

    gate_dist = CV().bounding_boxes[CVObjectType.GATE_SAWFISH].coords.x
    # await self.correct_y_to_cv_obj(CVObjectType.GATE_SAWFISH, add_factor=0.2 + offset, mult_factor=0.5)
    await self.correct_depth(DEPTH_LEVEL)

    num_corrections = 0
    while gate_dist > 3:
        await self.move_x(step=get_step_size(gate_dist))

        await yaw_to_cv_object(CVObjectType.GATE_SAWFISH, direction=-1, yaw_threshold=math.radians(10),
                               latency_threshold=2, depth_level=0.6, parent=self),
        # await self.correct_y_to_cv_obj(CVObjectType.GATE_SAWFISH, add_factor=0.2 + offset,
        #                                mult_factor=(0.5 if num_corrections < 0 else 1))
        await self.correct_depth(DEPTH_LEVEL)

        await Yield()
        gate_dist = CV().bounding_boxes[CVObjectType.GATE_SAWFISH].coords.x
        logger.info(f'[gate_task] Gate dist: {gate_dist}')

        num_corrections += 1

    directions = [
        (2, 0, 0),
        (0, 0.2 * direction, 0),
        (2, 0, 0),
        (1, 0, 0),
    ]

    await self.move_with_directions(directions, correct_yaw=False)
    logger.info('[gate_task] Moved through gate')


@comp_task
async def gate_style_task(self: CompTask, depth_level: float = 0.9) -> Task[None, None, None]:
    """
    Complete two full barrel rolls.
    """
    logger.info('[gate_style_task] Started gate style task')

    DEPTH_LEVEL = State().orig_depth - depth_level

    async def roll():
        power = Twist()
        power.angular.x = 1.0
        Controls().publish_desired_power(power)
        logger.info('[gate_style_task] Published roll power')

        if get_robot_name() == RobotName.OOGWAY:
            await util_tasks.sleep(2.25, parent=self)
        else:
            await util_tasks.sleep(1.40, parent=self)

        logger.info('[gate_style_task] Completed roll')

        Controls().publish_desired_power(Twist())
        logger.info('[gate_style_task] Published zero power')

        await util_tasks.sleep(2, parent=self)
        logger.info('[gate_style_task] Completed zero')

    await self.correct_depth(DEPTH_LEVEL)
    await roll()
    State().reset_pose()
    await util_tasks.sleep(2.5, parent=self)

    await self.correct_depth(DEPTH_LEVEL)
    await roll()
    State().reset_pose()
    await util_tasks.sleep(2.5, parent=self)

    await self.correct_depth(DEPTH_LEVEL)
    await util_tasks.sleep(2.5, parent=self)

    await self.correct_roll_and_pitch()
    logger.info('[gate_style_task] Reset orientation')


@comp_task
async def gate_task_dead_reckoning(self: CompTask, depth_level=0.7) -> Task[None, None, None]:
    logger.info('[gate_task_dead_reckoning] Started gate task')

    DEPTH_LEVEL = State().orig_depth - depth_level

    directions = []
    if get_robot_name() == RobotName.OOGWAY:
        directions = [
            # Go through gate
            (3, 0, 0),
            (3, 0, 0),
            # Dead reckon to torpedo
            (0, 3, 0),
            (0, 3, 0)
        ]

    elif get_robot_name() == RobotName.CRUSH:
        directions = [
            (2, 0, 0),
            (3, 0, 0),
        ]

    await self.move_with_directions(directions, depth_level=DEPTH_LEVEL, timeout=15)
    logger.info('[gate_task_dead_reckoning] Moved through gate, and strafed.')


@comp_task
async def yaw_until_object_detection(self: CompTask, cv_object: CVObjectType, depth_level: float = 0.7,
                                     latency_threshold=10, direction=1) -> Task[None, None, None] | bool:
    logger.info('[yaw_until_object_detection] Beginning yaw_util_object_detection task')

    MAXIMUM_YAW = math.radians(30)

    iteration = 1
    while not CV().is_receiving_recent_cv_data(cv_object, latency_threshold):
        if iteration <= 3:
            angle = MAXIMUM_YAW
        elif iteration == 4:
            angle = -2 * MAXIMUM_YAW
        elif iteration <= 8:
            angle = -1 * MAXIMUM_YAW
        else:
            angle = 3 * MAXIMUM_YAW
            logger.info(f'[yaw_until_object_detection] Yawed to find {cv_object} more than 9 times, breaking loop.')

        logger.info(f'[yaw_until_object_detection] No {cv_object} detection, setting yaw setpoint {angle}')
        await self.correct_yaw(angle * direction, yaw_tolerance=0.3, depth_level=depth_level, timeout=10)

        if iteration > 8:
            return False

        # await self.correct_depth(depth_level)
        iteration += 1
        await Yield()

    return True


@comp_task
async def yaw_to_cv_object(self: CompTask, cv_object: CVObjectType, direction=1,
                           yaw_threshold=math.radians(40), latency_threshold=10,
                           depth_level=0.5, use_position_control=True) -> Task[None, None, None] | bool:
    """
    Corrects the yaw relative to the CV object.
    """
    DEPTH_LEVEL = State().orig_depth - depth_level
    MAXIMUM_YAW = math.radians(30)
    POSITION_SCALE_FACTOR = 0.4  # How much the correction should be scaled down from yaw calculation
    VELOCITY_SCALE_FACTOR = 0.1

    logger.info('[yaw_to_cv_object] Starting yaw_to_cv_object')

    def get_step_size(desired_yaw):
        # desired yaw in radians
        return min(abs(desired_yaw), MAXIMUM_YAW)

    def get_yaw_threshold(desired_yaw, cv_x):
        if cv_x < 128 or cv_x > 512:
            yaw_threshold = desired_yaw * 2
        if cv_x < 256 or cv_x > 384:
            yaw_threshold = desired_yaw * 1.75
        else:
            yaw_threshold = desired_yaw * 1.35

        return yaw_threshold

    async def get_robust_cv_object_yaw():
        # Take average of 5 numbers and use that for yaw to try and offset outliers
        logger.info('[yaw_to_cv_object] Taking in 5 frames to calculate yaw offset')

        cv_yaws = []
        for _ in range(5):
            cv_yaws.append(CV().bounding_boxes[cv_object].yaw)
            await util_tasks.sleep(0.25, parent=self)

        yaws_sorted = sorted(cv_yaws)
        trimmed = yaws_sorted[1:-1]  # remove min and max
        return sum(trimmed) / len(trimmed)

    # Yaw until object detection
    # await self.correct_depth(DEPTH_LEVEL)
    found = await yaw_until_object_detection(cv_object, depth_level=DEPTH_LEVEL,
                                             latency_threshold=latency_threshold, direction=direction)

    # Could not find, so just surface and pray...
    if not found:
        return False

    logger.info(f'[yaw_to_cv_object] {cv_object} detected. Now centering {cv_object} in frame...')

    # Center detected object in camera frame
    cv_object_yaw = await get_robust_cv_object_yaw()

    await self.correct_depth(DEPTH_LEVEL)
    logger.info(f'[yaw_to_cv_object] abs(cv_object_yaw): {abs(cv_object_yaw)}')
    logger.info(f'[yaw_to_cv_object] yaw_threshold: {yaw_threshold}')

    step = 1
    while abs(cv_object_yaw) > get_yaw_threshold(yaw_threshold, CV().bounding_boxes[cv_object].coords.x):
        # If we have made 3 corrections already, trust that yaw is reasonable and continue forward
        if step > 3:
            logger.info('[yaw_to_cv_object] Yaw has been corrected more than 3 times, breaking loop.')
            break

        # Actually do the yaw itself, and then correct depth
        if use_position_control:
            sign_cv_object_yaw = np.sign(cv_object_yaw)
            correction = get_step_size(POSITION_SCALE_FACTOR * cv_object_yaw)  # Scale down CV yaw value

            # Robot agnostic code base fails once again
            if get_robot_name() == RobotName.OOGWAY:
                desired_yaw = sign_cv_object_yaw * correction
            else:
                desired_yaw = -1 * sign_cv_object_yaw * correction

            logger.info(f'[yaw_to_cv_object] Detected yaw {cv_object_yaw} is greater than threshold {yaw_threshold}. '
                        f'Actually yawing: {desired_yaw}')
            await self.correct_yaw(desired_yaw, yaw_tolerance=0.15)

        else:
            logger.info(f'[yaw_to_cv_object] Detected yaw {cv_object_yaw} is greater than threshold {yaw_threshold}. '
                        f'Setting yaw power to: {cv_object_yaw * VELOCITY_SCALE_FACTOR}')
            Controls().publish_desired_power(Twist(angular=Vector3(z=cv_object_yaw * VELOCITY_SCALE_FACTOR)))

        await self.correct_depth(DEPTH_LEVEL)
        await Yield()

        # Over correction
        if (not CV().is_receiving_recent_cv_data(cv_object, latency_threshold)):
            logger.info(f'[yaw_to_cv_object] {cv_object} detection lost, running yaw_until_object_detection()')
            await yaw_until_object_detection(cv_object, depth_level=DEPTH_LEVEL,
                                             latency_threshold=latency_threshold, direction=direction)

        # Recalculate the yaw
        cv_object_yaw = await get_robust_cv_object_yaw()

        step += 1

    logger.info(f'[yaw_to_cv_object] {cv_object} centered, or limit has been reached.')

    await self.correct_depth(DEPTH_LEVEL)

    return True


@comp_task
async def buoy_task(self: CompTask, turn_to_face_buoy: bool = False,
                    depth_level: float = 0.7) -> Task[None, None, None]:
    """
    Circumnavigate the buoy. Requires robot to have submerged 0.5 meters.
    """
    logger.info('[buoy_task] Starting buoy task')

    DEPTH_LEVEL = State().orig_depth - depth_level

    def get_step_size(dist: float, dist_threshold: float) -> float:
        if dist > 3:
            return 2
        if dist > 2:
            return 1
        if dist > 1.5:
            return 0.5
        return min(dist - dist_threshold + 0.1, 0.25)

    async def move_to_buoy(buoy_dist_threshold=1):
        buoy_dist = CV().bounding_boxes[CVObjectType.BUOY].coords.x
        await self.correct_y_to_cv_obj(CVObjectType.BUOY, mult_factor=0.4)
        await self.correct_depth(DEPTH_LEVEL)

        while buoy_dist > buoy_dist_threshold:
            await self.move_x(step=get_step_size(buoy_dist, buoy_dist_threshold))
            logger.info(f"[buoy_task] Buoy dist: {CV().bounding_boxes[CVObjectType.BUOY].coords.x}")

            await self.correct_y_to_cv_obj(CVObjectType.BUOY, mult_factor=0.4)
            if buoy_dist < 3:
                await self.correct_z_to_cv_obj(CVObjectType.BUOY)
            else:
                await self.correct_depth(DEPTH_LEVEL)

            await Yield()
            buoy_dist = CV().bounding_boxes[CVObjectType.BUOY].coords.x
            logger.info(f"[buoy_task] Buoy dist: {CV().bounding_boxes[CVObjectType.BUOY].coords.x}")

            await self.correct_z_to_cv_obj(CVObjectType.BUOY)

    await move_to_buoy()

    if turn_to_face_buoy:
        def get_step_size_move_away(dist, dist_threshold):
            if dist < 0.75:
                return -0.5
            return max(dist - dist_threshold - 0.1, -0.25)

        async def move_away_from_buoy(buoy_dist_threshold=1.0):
            logger.info('[buoy_task] Moving away from buoy')
            buoy_dist = CV().bounding_boxes[CVObjectType.BUOY].coords.x
            await self.correct_y_to_cv_obj(CVObjectType.BUOY, mult_factor=0.4)
            await self.correct_z_to_cv_obj(CVObjectType.BUOY)

            while buoy_dist < buoy_dist_threshold:
                await self.move_x(step=get_step_size_move_away(buoy_dist, buoy_dist_threshold))

                logger.info(f"[buoy_task] Buoy dist: {CV().bounding_boxes[CVObjectType.BUOY].coords.x}")
                await self.correct_y_to_cv_obj(CVObjectType.BUOY, mult_factor=0.4)
                await self.correct_z_to_cv_obj(CVObjectType.BUOY)

                await Yield()
                buoy_dist = CV().bounding_boxes[CVObjectType.BUOY].coords.x
                logger.info(f"[buoy_task] Buoy dist: {CV().bounding_boxes[CVObjectType.BUOY].coords.x}")

            logger.info('[buoy_task] Moved away from buoy')

        # Circumnavigate buoy
        for _ in range(4):
            directions = [
                (0, 1.5, 0),
                (1, 0, 0),
            ]
            await self.move_with_directions(directions, correct_yaw=False, correct_depth=True)
            await self.correct_yaw(-np.pi / 2)
            logger.info('[buoy_task] Yaw 90 degrees')
            await move_away_from_buoy()

    else:
        directions = [
            (0, 1.25, 0),
            (2.25, 0, 0),
            (0, -2.5, 0),
            (-2.5, 0, 0),
            (0, 1.25, 0),
        ]
        await self.move_with_directions(directions, correct_yaw=False, correct_depth=True)
        await move_to_buoy()


@comp_task
async def buoy_circumnavigation_power(self: CompTask, depth_level: float = 0.7) -> Task[None, None, None]:
    """
    Perform a buoy circumnavigation task with a specified depth adjustment.

    Args:
        self (Task): The task instance.
        depth (float): The depth offset to adjust the circumnavigation. Default is 0.7.

    Returns:
        Task[None, None, None]: The result of the circumnavigation task.
    """
    DEPTH_LEVEL = State().orig_depth - depth_level

    def publish_power() -> None:
        power = Twist()
        power.linear.y = 0.9
        power.angular.z = -0.1

        Controls().set_axis_control_type(x=ControlTypes.DESIRED_POWER, y=ControlTypes.DESIRED_POWER,
                                         yaw=ControlTypes.DESIRED_POWER)
        Controls().publish_desired_power(power, set_control_types=False)

    for _ in range(4):
        publish_power()
        logger.info('[buoy_circumnavigation_power] Publish power')

        await util_tasks.sleep(5, parent=self)
        logger.info('[buoy_circumnavigation_power] Sleep 5 (1)')

        await self.stabilize()
        logger.info('[buoy_circumnavigation_power] Stabilized')
        await util_tasks.sleep(5, parent=self)
        logger.info('[buoy_circumnavigation_power] Sleep 5 (2)')

        await self.correct_depth(DEPTH_LEVEL)
        await self.move_y(step=1)


@comp_task
async def after_buoy_task(self: CompTask):
    LATENCY_THRESHOLD = 3

    directions = [
        (0, -1.25, 0),
        (2.25, 0, 0),
        (0, 2.5, 0),
        (-2.5, 0, 0),
        (0, -1.25, 0),
    ]
    circumnavigate_task = move_tasks.move_with_directions(
        directions, correct_yaw=False, correct_depth=True, parent=self)

    while not circumnavigate_task.done:
        circumnavigate_task.step()
        if CV().is_receiving_recent_cv_data(CVObjectType.PATH_MARKER, latency=LATENCY_THRESHOLD):
            await self.stabilize()
            await util_tasks.sleep(5, parent=self)
            break

        await Yield()

    await self.correct_yaw(-np.pi / 2)

    await align_path_marker(direction=-1, parent=self)

    directions = [
        (2, 0, 0),
        (2, 0, 0),
        (2, 0, 0),
        (1, 0, 0),
    ]

    await self.move_with_directions(directions, correct_yaw=False, correct_depth=True)

    found_bins = await spiral_bins_search(parent=self)

    if found_bins:
        await marker_dropper_task(parent=self)

    await yaw_to_cv_object(CVObjectType.BIN_PINK_FRONT, direction=1, yaw_threshold=math.radians(15),
                           depth_level=1.0, parent=Task.MAIN_ID)

    await octagon_task(direction=1, parent=self)


@comp_task
async def buoy_to_octagon(self: CompTask, direction: int = 1, move_forward: int = 0):
    logger.info('[buoy_to_octagon] Started buoy to octagon')

    # Move towards octagon
    directions = [
        (0, 2 * direction, 0),
        (0, 2 * direction, 0),
        (0, 2 * direction, 0),
        (0, 1 * direction, 0),
        (move_forward, 0, 0),
    ]
    await self.move_with_directions(directions, correct_yaw=False)


@comp_task
async def gate_to_octagon(self: CompTask, depth_level: float = 1, timeout: int = 30):
    DEPTH_LEVEL = State().orig_depth - depth_level

    logger.info('[gate_to_octagon] Started gate to octagon')

    directions = [
        (3, 0, 0),
        (3, 0, 0),
        (3, 0, 0),
    ]
    await self.move_with_directions(directions, depth_level=DEPTH_LEVEL, timeout=timeout)


@comp_task
async def slalom_task_dead_reckoning(self: CompTask, depth_level=1.1) -> Task[None, None, None]:
    DEPTH_LEVEL = State().orig_depth - depth_level

    logger.info('[slalom_task_dead_reckoning] Started slalom task')

    if get_robot_name() == RobotName.OOGWAY:
        pass
    elif get_robot_name() == RobotName.CRUSH:
        directions = [
            (2, 0, 0),
            (2, 0, 0),
            (2, 0, 0),
        ]
        await self.move_with_directions(directions, depth_level=DEPTH_LEVEL, timeout=20)

    logger.info('[slalom_task_dead_reckoning] Finished slalom task')


@comp_task
async def slalom_to_octagon_dead_reckoning(self: CompTask, depth_level: float = 1.1) -> Task[None, None, None]:
    DEPTH_LEVEL = State().orig_depth - depth_level
    LATENCY_THRESHOLD = 10

    async def face_fish(yaw_left: bool = True, closer_banner: bool = True):
        direction = 1 if yaw_left else -1
        yaw_distance = np.pi / 4 if closer_banner else 3 * np.pi / 4
        await orient_to_wall(parent=self)
        await orient_to_wall(parent=self)
        await self.correct_yaw(direction * yaw_distance)

    logger.info('[slalom_to_octagon_dead_reckoning] Started slalom task')
    if get_robot_name() == RobotName.OOGWAY:
        pass
    elif get_robot_name() == RobotName.CRUSH:
        before_cv_directions = [
            (2, 0, 0),
            (2, 0, 0),
        ]
        await self.move_with_directions(before_cv_directions, depth_level=DEPTH_LEVEL, timeout=15)

        logger.info("[slalom_to_octagon_dead_reckoning] Checking pink bin detection")
        await yaw_until_object_detection(CVObjectType.BIN_PINK_FRONT,
                                         depth_level=DEPTH_LEVEL, latency=LATENCY_THRESHOLD)

        after_cv_directions = [
            (2, 0, 0),
        ]
        await self.move_with_directions(after_cv_directions, depth_level=DEPTH_LEVEL, timeout=15)

        await face_fish(yaw_left=False, closer_banner=False)

        logger.info('[slalom_to_octagon_dead_reckoning] Surfacing...')

        await self.correct_depth(State().orig_depth)
        logger.info('[slalom_to_octagon_dead_reckoning] Finished surfacing')

<<<<<<< HEAD
    async def correct_depth() -> None:
        await move_tasks.depth_correction(desired_depth=depth_level, parent=self)
=======
>>>>>>> e9f43c04

@comp_task
async def center_path_marker(self: CompTask, depth_level=0.5):
    DEPTH_LEVEL = State().orig_depth - depth_level
    PIXEL_THRESHOLD = 70
    STEP_SIZE = 0.2

    def get_step_mult_factor(dist: float, threshold: float) -> int:
        if abs(dist) < threshold:
            return 0
        if dist > threshold:
            return 1
        return -1

    await self.correct_depth(DEPTH_LEVEL)

    logger.info(f'[center_path_marker] Path marker pixel distances: {CV().distances[CVObjectType.PATH_MARKER]}')
    pixel_x = CV().distances[CVObjectType.PATH_MARKER].x
    pixel_y = CV().distances[CVObjectType.PATH_MARKER].y

    count = 1
    while (max(pixel_x, pixel_y) > PIXEL_THRESHOLD or min(pixel_x, pixel_y) < -PIXEL_THRESHOLD):
        await self.move_x(step=STEP_SIZE * get_step_mult_factor(pixel_x, PIXEL_THRESHOLD))
        await self.move_y(step=STEP_SIZE * get_step_mult_factor(pixel_y, PIXEL_THRESHOLD))

        logger.info(f'[center_path_marker] Path marker pixel distances: {CV().distances[CVObjectType.PATH_MARKER]}')
        pixel_x = CV().distances[CVObjectType.PATH_MARKER].x
        pixel_y = CV().distances[CVObjectType.PATH_MARKER].y

        if count % 2 == 0:
            logger.info('[center_path_marker] Correcting depth')
            await self.correct_depth(DEPTH_LEVEL)

        await Yield()

        count += 1

    logger.info('[center_path_marker] Finished centering path marker')


@comp_task
async def align_path_marker(self: CompTask, depth_level=0.5) -> Task[None, None, None]:
    """
    Corrects the yaw relative to the CV object. Follows the yaw and center loop.
    """
    DEPTH_LEVEL = State().orig_depth - depth_level
    MAXIMUM_YAW = math.radians(30)
    YAW_THRESHOLD = math.radians(5)
    PIXEL_THRESHOLD = 70

    logger.info('[align_path_marker] Starting align path marker')

    def get_step_size(desired_yaw):
        # desired yaw in radians
        return min(abs(desired_yaw), MAXIMUM_YAW)

    await self.correct_depth(DEPTH_LEVEL)

    logger.info('[align_path_marker] Now aligning path marker in frame...')
    # Center detected path marker in camera frame
    path_marker_yaw = CV().bounding_boxes[CVObjectType.PATH_MARKER].yaw
    logger.info(f'[align_path_marker] abs(path_marker_yaw) = {abs(path_marker_yaw)}')
    logger.info(f'[align_path_marker] yaw_threshold = {YAW_THRESHOLD}')

    while abs(path_marker_yaw) > YAW_THRESHOLD:
        sign_path_marker_yaw = np.sign(path_marker_yaw)
        correction = get_step_size(path_marker_yaw)
        desired_yaw = sign_path_marker_yaw * correction

        # Yaw to align with path marker
        logger.info(f'[align_path_marker] Detected yaw {path_marker_yaw} is greater than threshold {YAW_THRESHOLD}. '
                    f'Yawing: {desired_yaw}')
        await self.correct_yaw(desired_yaw, yaw_tolerance=YAW_THRESHOLD)
        await self.correct_depth(DEPTH_LEVEL)

        # Recenter path marker in camera frame
        await center_path_marker(pixel_threshold=PIXEL_THRESHOLD)
        await self.correct_depth(DEPTH_LEVEL)

        await Yield()

        path_marker_yaw = CV().bounding_boxes[CVObjectType.PATH_MARKER].yaw

    logger.info('[align_path_marker] Path marker centered and aligned.')

    await self.correct_depth(DEPTH_LEVEL)


@comp_task
async def path_marker_to_marker_dropper_bins(self: CompTask, maximum_distance: float = 6):
    DEPTH_LEVEL = State().orig_depth - 0.5
    AREA_THRESHOLD = 1000
    LATENCY_THRESHOLD = 1

    logger.info('[path_marker_to_marker_dropper_bins] Starting path marker to marker dropper bins')

    def is_receiving_bin_data(bin_object: CVObjectType, last_detection_time) -> bool:
        width = CV().bounding_boxes[bin_object].width
        height = CV().bounding_boxes[bin_object].height

        return width * height >= AREA_THRESHOLD \
            and CV().is_receiving_recent_cv_data(bin_object, LATENCY_THRESHOLD, last_detection_time)

    await self.move_x(step=1)

    total_distance = 0
    bin_red_time = None
    bin_blue_time = None

    while not is_receiving_bin_data(CVObjectType.BIN_RED, bin_red_time) \
            or not is_receiving_bin_data(CVObjectType.BIN_BLUE, bin_blue_time):
        bin_red_time = CV().bounding_boxes[CVObjectType.BIN_RED].header.stamp.secs
        bin_blue_time = CV().bounding_boxes[CVObjectType.BIN_BLUE].header.stamp.secs

        await self.correct_depth(DEPTH_LEVEL)

        is_receiving_red_bin_data = is_receiving_bin_data(CVObjectType.BIN_RED, bin_red_time)
        is_receiving_blue_bin_data = is_receiving_bin_data(CVObjectType.BIN_BLUE, bin_blue_time)

        logger.info(f'[path_marker_to_marker_dropper_bins] Receiving red bin data: {is_receiving_red_bin_data}')
        logger.info(f'[path_marker_to_marker_dropper_bins] Receiving blue bin data: {is_receiving_blue_bin_data}')

        step = 0.5 if (is_receiving_red_bin_data or is_receiving_blue_bin_data) else 1
        await self.move_x(step=step)

        await Yield()

        total_distance += step
        if total_distance >= maximum_distance:
            logger.info('[path_marker_to_marker_dropper_bins] Marker dropper bins not spotted, exiting the loop...')
            break

    logger.info('[path_marker_to_marker_dropper_bins] Reached marker dropper bins, stabilizing...')
    await self.stabilize()

    await util_tasks.sleep(5, parent=self)


@comp_task
async def spiral_bins_search(self: CompTask, depth_level=0.5,
                             spiral_step_size: float = 0.5) -> Task[None, None, None] | bool:
    DEPTH_LEVEL = State().orig_depth - depth_level
    AREA_THRESHOLD = 1000
    LATENCY_THRESHOLD = 1

    class Direction(Enum):
        FORWARD = 'forward'
        BACK = 'backward'
        LEFT = 'left'
        RIGHT = 'right'

    MOVE_FUNC_MAPPING = {
        Direction.FORWARD: lambda s: move_tasks.move_x(step=s, parent=self),
        Direction.BACK:    lambda s: move_tasks.move_x(step=-s, parent=self),
        Direction.LEFT:    lambda s: move_tasks.move_y(step=s, parent=self),
        Direction.RIGHT:   lambda s: move_tasks.move_y(step=-s, parent=self),
    }

    SPIRAL_PATTERN: list[tuple[Direction, int]] = [
        (Direction.FORWARD, 1),
        (Direction.LEFT, 1),
        (Direction.BACK, 2),
        (Direction.RIGHT, 2),
        (Direction.FORWARD, 3),
        (Direction.LEFT, 3),
        (Direction.BACK, 4),
        (Direction.RIGHT, 4),
        (Direction.FORWARD, 5),
        (Direction.LEFT, 5),
        (Direction.BACK, 6),
        (Direction.RIGHT, 6),
        (Direction.FORWARD, 7),
        (Direction.LEFT, 7),
        (Direction.BACK, 8),
        (Direction.RIGHT, 8),
    ]

    def is_receiving_bin_data(bin_object: CVObjectType, last_detection_time) -> bool:
        width = CV().bounding_boxes[bin_object].width
        height = CV().bounding_boxes[bin_object].height

        return width * height >= AREA_THRESHOLD \
            and CV().is_receiving_recent_cv_data(bin_object, LATENCY_THRESHOLD, last_detection_time)

    logger.info('[spiral_bins_search] Searching for marker dropper bins...')
    bin_red_time = None
    bin_blue_time = None

    for direction, raw_distance in SPIRAL_PATTERN:
        distance = raw_distance * spiral_step_size
        logger.info(f'[spiral_bins_search] Moving {direction.value} by {distance} units')

        move_task = MOVE_FUNC_MAPPING[direction](distance)

        while not move_task.done:
            move_task.step()

            bin_red_time = CV().bounding_boxes[CVObjectType.BIN_RED].header.stamp.secs
            bin_blue_time = CV().bounding_boxes[CVObjectType.BIN_BLUE].header.stamp.secs

            is_receiving_red_bin_data = is_receiving_bin_data(CVObjectType.BIN_RED, bin_red_time)
            is_receiving_blue_bin_data = is_receiving_bin_data(CVObjectType.BIN_BLUE, bin_blue_time)

            if is_receiving_red_bin_data and is_receiving_blue_bin_data:
                logger.info('[spiral_bins_search] Found marker dropper bins, stabilize and terminating...')
                await self.stabilize()
                await util_tasks.sleep(5, parent=self)
                return True

            await util_tasks.sleep(0.1, parent=self)
            await Yield()

        await self.correct_depth(DEPTH_LEVEL)

    logger.info(f'[spiral_bins_search] Received red: {is_receiving_bin_data(CVObjectType.BIN_RED, bin_red_time)}')
    logger.info(f'[spiral_bins_search] Received blue: {is_receiving_bin_data(CVObjectType.BIN_BLUE, bin_blue_time)}')

    logger.info('[spiral_bins_search] Spiral search completed without finding marker dropper bins, stabilizing...')
    await self.stabilize()
    await util_tasks.sleep(5, parent=self)

    return False


@comp_task
async def marker_dropper_task(self: CompTask) -> Task[None, None, None]:
    """
    Detects and drops markers into the red bin. Requires robot to have submerged 0.7 meters.
    """
    START_DEPTH_LEVEL = State().orig_depth - 0.6
    START_PIXEL_THRESHOLD = 70
    MID_DEPTH_LEVEL = State().orig_depth - 1.0
    MID_PIXEL_THRESHOLD = 30
    YAW_THRESHOLD = math.radians(5)
    FRAME_AREA = 480 * 600
    TIMEOUT = Duration(seconds=240)

    logger.info('[marker_dropper_task] Started marker dropper task')

    start_time = Clock().now()

    def get_step_mult_factor(dist, threshold):
        if abs(dist) < threshold:
            return 0
        if dist > threshold:
            return 1
        return -1

    async def track_bin(target: CVObjectType, desired_depth, pixel_threshold, step_size=0.20, x_offset=0, y_offset=0):
        logger.info(f'[marker_dropper_task] Target pixel distances: {CV().distances[target]}')
        pixel_x = CV().distances[target].x + x_offset
        pixel_y = CV().distances[target].y + y_offset

        width = CV().bounding_boxes[target].width
        height = CV().bounding_boxes[target].height

        count = 1
        while (max(pixel_x, pixel_y) > pixel_threshold or min(pixel_x, pixel_y) < -pixel_threshold) \
                and width * height <= 1/3 * FRAME_AREA:
            await self.move_x(step=step_size * get_step_mult_factor(pixel_x, pixel_threshold))
            await self.move_y(step=step_size * get_step_mult_factor(pixel_y, pixel_threshold))

            logger.info(f'[marker_dropper_task] Target pixel distances: {CV().distances[target]}')
            width = CV().bounding_boxes[target].width
            height = CV().bounding_boxes[target].height

            pixel_x = CV().distances[target].x + x_offset
            pixel_y = CV().distances[target].y + y_offset

            if count % 2 == 0:
                logger.info('[marker_dropper_task] Correcting depth')
                await self.correct_depth(desired_depth=desired_depth)

                logger.info('[marker_dropper_task] Correcting roll and pitch')
                await self.correct_roll_and_pitch(mult_factor=1.2)

            if width * height >= 1/6 * FRAME_AREA and \
                    abs(pixel_x) < pixel_threshold * 1.75 and abs(pixel_y) < pixel_threshold * 1.75:
                logger.info(f'[marker_dropper_task] Reached area threshold: area = {width * height}')
                break

            if Clock().now() - start_time > TIMEOUT:
                logger.warning('[marker_dropper_task] Track bin timed out')
                break

            await Yield()

            logger.info(f'[marker_dropper_task] Target x: {pixel_x}, y: {pixel_y}, area: {width * height}')

            count += 1

        logger.info('[marker_dropper_task] Finished tracking bin')
        logger.info(f'[marker_dropper_task] Target x: {pixel_x}, y: {pixel_y}, area: {width * height}')

    await self.correct_depth(desired_depth=START_DEPTH_LEVEL)
    await track_bin(target=CVObjectType.BIN_RED, desired_depth=START_DEPTH_LEVEL, pixel_threshold=START_PIXEL_THRESHOLD)

    await self.correct_yaw(CV().angles[CVObjectType.BIN_WHOLE], yaw_tolerance=YAW_THRESHOLD)

    await self.correct_depth(desired_depth=MID_DEPTH_LEVEL)
    await track_bin(target=CVObjectType.BIN_RED, desired_depth=MID_DEPTH_LEVEL, pixel_threshold=MID_PIXEL_THRESHOLD,
                    step_size=0.18, y_offset=30, x_offset=25)

    Servos().drop_marker(MarkerDropperStates.LEFT)
    logger.info('[marker_dropper_task] Dropped left marker')
    await util_tasks.sleep(2, parent=self)

    Servos().drop_marker(MarkerDropperStates.RIGHT)
    logger.info('[marker_dropper_task] Dropped right marker')
    await util_tasks.sleep(2, parent=self)

    await self.correct_depth(desired_depth=START_DEPTH_LEVEL)
    logger.info(f'[marker_dropper_task] Corrected depth to {START_DEPTH_LEVEL}')

    logger.info('[marker_dropper_task] Completed marker dropper task')


@comp_task
async def torpedo_task(self: CompTask, first_target: CVObjectType,
                       depth_level=0.5, direction=1) -> Task[None, None, None]:
    assert first_target in [CVObjectType.TORPEDO_REEF_SHARK_TARGET, CVObjectType.TORPEDO_SAWFISH_TARGET], \
        f'Invalid first_animal: {first_target}. '
        'Must be CVObjectType.TORPEDO_REEF_SHARK_TARGET or CVObjectType.TORPEDO_SAWFISH_TARGET'

    logger.info('[torpedo_task] Starting torpedo task')

    DEPTH_LEVEL = State().orig_depth - depth_level

    def get_step_size(dist: float, dist_threshold: float) -> float:
        if dist > 10:
            goal_step = 4
        elif dist > 6:
            goal_step = 3
        elif dist > 4:
            goal_step = 1
        elif dist > 1.5:
            goal_step = 0.5
        else:
            goal_step = 0.25
        return min(dist - dist_threshold + 0.1, goal_step)

    async def move_to_torpedo(torpedo_dist_threshold=2):
        await yaw_to_cv_object(CVObjectType.TORPEDO_BANNER, direction=direction, yaw_threshold=math.radians(15),
                               depth_level=depth_level, parent=self)

        torpedo_dist = CV().bounding_boxes[CVObjectType.TORPEDO_BANNER].coords.x

        await self.correct_y_to_cv_obj(CVObjectType.TORPEDO_BANNER)
        await self.correct_depth(DEPTH_LEVEL)

        while torpedo_dist > torpedo_dist_threshold:
            logger.info(f'[torpedo_task] Torpedo dist x: {CV().bounding_boxes[CVObjectType.TORPEDO_BANNER].coords.x}')
            logger.info(f'[torpedo_task] Torpedo dist y: {CV().bounding_boxes[CVObjectType.TORPEDO_BANNER].coords.y}')
            await self.move_x(step=get_step_size(torpedo_dist, torpedo_dist_threshold))

            await yaw_to_cv_object(CVObjectType.TORPEDO_BANNER, direction=-1, yaw_threshold=math.radians(15),
                                   depth_level=depth_level, parent=self)
            logger.info('[torpedo_task] Yaw corrected')

            await self.correct_y_to_cv_obj(CVObjectType.TORPEDO_BANNER)

            if torpedo_dist < 3:
                await self.correct_z_to_cv_obj(CVObjectType.TORPEDO_BANNER)  # CV-based z-axis correction
            else:
                await self.correct_depth(DEPTH_LEVEL)

            await Yield()
            torpedo_dist = CV().bounding_boxes[CVObjectType.TORPEDO_BANNER].coords.x

        logger.info(f'[torpedo_task] Finished moving forwards to torpedo: {torpedo_dist}m away')

        await self.correct_z_to_cv_obj(CVObjectType.TORPEDO_BANNER)  # CV-based z-axis correction

    await move_to_torpedo()
    logger.info('[torpedo_task] Finished moving forwards to torpedo')

    # Small offset to counteract camera positioning
    await move_tasks.move_to_pose_local(geometry_utils.create_pose(0, -0.5, 0.2, 0, 0, 0), parent=self)

    # Determine which animal to target first and which to target second
    if first_target == CVObjectType.TORPEDO_REEF_SHARK_TARGET:
        second_target = CVObjectType.TORPEDO_SAWFISH_TARGET
    elif first_target == CVObjectType.TORPEDO_SAWFISH_TARGET:
        second_target = CVObjectType.TORPEDO_REEF_SHARK_TARGET

    # Center to first animal
    animal = first_target
    target_y = CV().bounding_boxes[animal].coords.y
    target_z = CV().bounding_boxes[animal].coords.z + 0.1

    logger.info(f'[torpedo_task] Aligning to first target {animal} at y={target_y} and z={target_z}')
    await move_tasks.move_to_pose_local(geometry_utils.create_pose(0, target_y, target_z, 0, 0, 0), parent=self)

    # Fire first torpedo
    logger.info('[torpedo_task] Firing RIGHT torpedo')
    await Servos().fire_torpedo(TorpedoStates.RIGHT)

    # Wait for torpedo servo to be available
    await util_tasks.sleep(3, parent=self)

    # Move back to see full banner
    await move_tasks.move_to_pose_local(geometry_utils.create_pose(0, -target_y, -target_z, 0, 0, 0), parent=self)

    # Center to second animal
    animal = second_target
    target_y = CV().bounding_boxes[animal].coords.y - 0.1
    target_z = CV().bounding_boxes[animal].coords.z + 0.1
    logger.info(f'[torpedo_task] Aligning to second target {animal} at y={target_y} and z={target_z}')
    await move_tasks.move_to_pose_local(geometry_utils.create_pose(0, target_y, target_z, 0, 0, 0), parent=self)

    # Fire second torpedo
    logger.info('[torpedo_task] Firing LEFT torpedo')
    await Servos().fire_torpedo(TorpedoStates.LEFT)

    logger.info(f'[torpedo_task] Torpedo task completed')


@comp_task
async def octagon_task(self: CompTask, direction: int = 1) -> Task[None, None, None]:
    """
    Detects, move towards the yellow bins, then surfaces inside the octagon.
    Requires robot to have submerged 0.7 meters.
    """
    logger.info('[octagon_task] Starting octagon task')

    DEPTH_LEVEL_AT_BINS = State().orig_depth - 1.2  # Depth for task beginning and corrections during forward movement
    DEPTH_LEVEL_ABOVE_BINS = State().orig_depth - 0.9  # Depth for going above bin before forward move
    LATENCY_THRESHOLD = 2  # Latency for seeing the bottom bin
    CONTOUR_SCORE_THRESHOLD = 2000  # Required bottom bin area for valid detection
    SCORE_THRESHOLD = 7500  # Area of bin before beginning surface logic for front camera
    POST_FRONT_THRESHOLD_FORWARD_DISTANCE = 0.4  # in meters

    # Forward navigation case constants
    LOW_SCORE = 1500
    LOW_STEP_SIZE = 0.75
    MED_SCORE = 3500
    MED_STEP_SIZE = 0.5
    HIGH_SCORE = 5000
    HIGH_STEP_SIZE = 0.35
    VERY_HIGH_STEP_SIZE = 0.2

    def is_receiving_pink_bin_data(latest_detection_time):
        return latest_detection_time and \
            CV().bounding_boxes[CVObjectType.BIN_PINK_BOTTOM].score >= CONTOUR_SCORE_THRESHOLD and \
            CV().is_receiving_recent_cv_data(CVObjectType.BIN_PINK_BOTTOM, LATENCY_THRESHOLD, latest_detection_time)

    def get_step_size(last_step_size):
        bin_pink_score = CV().bounding_boxes[CVObjectType.BIN_PINK_FRONT].score

        if bin_pink_score < LOW_SCORE:
            step = LOW_STEP_SIZE
        elif bin_pink_score < MED_SCORE:
            step = MED_STEP_SIZE
        elif bin_pink_score < HIGH_SCORE:
            step = HIGH_STEP_SIZE
        else:
            step = VERY_HIGH_STEP_SIZE

        return min(step, last_step_size)

    async def move_to_pink_bins() -> None:
        logger.info('[octagon_task] Beginning move to pink bins')

        pink_bin_found = await yaw_until_object_detection(CVObjectType.BIN_PINK_FRONT,
                                                          depth_level=DEPTH_LEVEL_AT_BINS, direction=direction)

        if not pink_bin_found:
            await move_tasks.move_to_pose_local(
                geometry_utils.create_pose(0.5, 0, 0, 0, 0, 0),
                depth_level=DEPTH_LEVEL_AT_BINS,
                pose_tolerances=move_tasks.create_twist_tolerance(angular_yaw=0.3),
                timeout=10,
                parent=self
            )

        latest_detection_time = None
        moved_above = False
        last_step_size = float('inf')

        while not is_receiving_pink_bin_data(latest_detection_time) and not moved_above:
            latest_detection_time = CV().bounding_boxes[CVObjectType.BIN_PINK_BOTTOM].header.stamp.secs
            if is_receiving_pink_bin_data(latest_detection_time):
                logger.info('[octagon_task] Bottom camera detects pink bin, ending loop.')
                break

            logger.info('[octagon_task] Have not moved above, depth correcting and beginning sequence.')
            await self.correct_depth(DEPTH_LEVEL_AT_BINS if not moved_above else DEPTH_LEVEL_ABOVE_BINS,
                                     skip_threshold=0.15)

            if not moved_above:
                logger.info('[octagon_task] Yawing to pink bin front')
                status = await yaw_to_cv_object(CVObjectType.BIN_PINK_FRONT, direction=direction,
                                                yaw_threshold=math.radians(15), depth_level=1.2, parent=Task.MAIN_ID)

                # At this point, we cannot find the object anymore. We hope to surface in the octagon at this point
                if not status:
                    logger.info('[octagon_task] Yaw failed, ending.')
                    break

            logger.info(f'[octagon_task] Bin front score: {CV().bounding_boxes[CVObjectType.BIN_PINK_FRONT].score}')

            if CV().bounding_boxes[CVObjectType.BIN_PINK_FRONT].score > SCORE_THRESHOLD and not moved_above:
                logger.info('[octagon_task] Beginning to move above bin')
                await self.correct_depth(DEPTH_LEVEL_ABOVE_BINS, skip_threshold=0.15)

                logger.info('[octagon_task] Moved above pink bins, based on front camera.')
                moved_above = True

            if not moved_above:
                step = get_step_size(last_step_size)

                logger.info(f'[octagon_task] Moving step size {step}')
                await self.move_x(step=step)

                last_step_size = step

            await Yield()

            logger.info(f'[octagon_task] Receiving bottom bin: {is_receiving_pink_bin_data(latest_detection_time)}')

        if moved_above:
            await self.move_x(step=POST_FRONT_THRESHOLD_FORWARD_DISTANCE)
        else:
            logger.info('[octagon_task] Detected bin_pink_bottom, or yaw has failed.')

        logger.info('[octagon_task] Reached pink bins, stabilizing...')
        await self.stabilize()
        await util_tasks.sleep(5, parent=self)

    async def face_fish(yaw_left: bool = True, closer_banner: bool = True):
        direction = 1 if yaw_left else -1
        yaw_distance = np.pi / 4 if closer_banner else 3 * np.pi / 4
        await orient_to_wall(parent=self)
        await self.correct_yaw(direction * yaw_distance)

    await move_to_pink_bins()
    await face_fish(yaw_left=True, closer_banner=True)

    logger.info('[octagon_task] Surfacing...')
    await move_tasks.move_to_pose_local(geometry_utils.create_pose(0, 0, State().orig_depth - State().depth, 0, 0, 0),
                                        timeout=10, parent=self)
<<<<<<< HEAD
    logger.info('Finished surfacing')

@task
async def fire_torpedoes(self: Task, torpedo_side: TorpedoStates) -> Task[None, None, None]:
    logger.info(f'Firing torpedo: {torpedo_side}')
    await Servos().fire_torpedo(torpedo_side)
    await util_tasks.sleep(Duration(seconds=3), parent=self)
    logger.info(f'Fired torpedo: {torpedo_side}')

@task
async def torpedo_task(self: Task, first_target: CVObjectType, depth_level=0.5, direction=1) -> Task[None, None, None]:
    # await scan_for_torpedo()
    logger.info('Starting torpedo task')
    DEPTH_LEVEL = State().orig_depth - depth_level

    async def correct_y() -> Coroutine[None, None, None]:
        await cv_tasks.correct_y(prop=CVObjectType.TORPEDO_BANNER, parent=self)

    async def correct_z() -> Coroutine[None, None, None]:
        await cv_tasks.correct_z(prop=CVObjectType.TORPEDO_BANNER, parent=self)

    async def correct_depth() -> Coroutine[None, None, None]:
        await move_tasks.depth_correction(desired_depth=DEPTH_LEVEL, parent=self)

    async def move_x(step: float = 1) -> Coroutine[None, None, None]:
        logger.info(f"Moving forward {step}")
        await move_tasks.move_x(step=step, parent=self)

    def get_step_size(dist:float, dist_threshold:float) -> float:
        goal_step = 0.25
        if dist > 10:
            goal_step = 4
        elif dist > 6:
            goal_step = 3
        elif dist > 4:
            goal_step = 1
        elif dist > 1.5:
            goal_step = 0.5
        return min(dist - dist_threshold + 0.1, goal_step)

    async def move_to_torpedo(torpedo_dist_threshold=2):
        await yaw_to_cv_object(CVObjectType.TORPEDO_BANNER, direction=direction, yaw_threshold=math.radians(15),
        depth_level=depth_level, parent=self)
        torpedo_dist = CV().bounding_boxes[CVObjectType.TORPEDO_BANNER].coords.x
        await correct_y()
        await correct_depth()

        while torpedo_dist > torpedo_dist_threshold:
            logger.info(f"Torpedo dist x: {CV().bounding_boxes[CVObjectType.TORPEDO_BANNER].coords.x}")
            logger.info(f"Torpedo dist y: {CV().bounding_boxes[CVObjectType.TORPEDO_BANNER].coords.y}")
            await move_x(step=get_step_size(torpedo_dist, torpedo_dist_threshold))

            await yaw_to_cv_object(CVObjectType.TORPEDO_BANNER, direction=-1, yaw_threshold=math.radians(15),
            depth_level=depth_level, parent=self)
            logger.info(f"Yaw corrected")
            await correct_y()

            if torpedo_dist < 3:
                await correct_z() # CV-based z-axis correction
            else:
                await correct_depth()

            await Yield()
            torpedo_dist = CV().bounding_boxes[CVObjectType.TORPEDO_BANNER].coords.x

        logger.info(f"Finished moving forwards to torpedo: {torpedo_dist}m away")

        await correct_z()


    await move_to_torpedo()
    logger.info(f"Finished moving forwards to torpedo")

    # Small offset to counteract camera positioning
    await move_tasks.move_to_pose_local(
        geometry_utils.create_pose(0, -0.5, 0.2, 0, 0, 0),
        parent=self,
    )

    # Determine which animal to target first and which to target second
    if first_target == CVObjectType.TORPEDO_REEF_SHARK_TARGET:
        second_target = CVObjectType.TORPEDO_SAWFISH_TARGET
    elif first_target == CVObjectType.TORPEDO_SAWFISH_TARGET:
        second_target = CVObjectType.TORPEDO_REEF_SHARK_TARGET
    else:
        raise ValueError(f"Invalid first_animal: {first_target}. Must be CVObjectType.TORPEDO_REEF_SHARK_TARGET or CVObjectType.TORPEDO_SAWFISH_TARGET")

    # Center to first animal
    animal = first_target
    target_y = CV().bounding_boxes[animal].coords.y
    target_z = CV().bounding_boxes[animal].coords.z+0.1
    logger.info(f"Aligning to first target {animal} at y={target_y} and z={target_z}")
    await move_tasks.move_to_pose_local(
        geometry_utils.create_pose(0, target_y, target_z, 0, 0, 0),
        parent=self,
    )

    # Fire first torpedo
    logger.info(f"Firing torpedo RIGHT")
    await Servos().fire_torpedo(TorpedoStates.RIGHT)

    # Wait for torpedo servo is available
    await util_tasks.sleep(Duration(seconds=3), parent=self)

    # Move back to see full banner
    await move_tasks.move_to_pose_local(
        geometry_utils.create_pose(0, -target_y, -target_z, 0, 0, 0),
        parent=self,
    )

    # Center to second animal
    animal = second_target
    target_y = CV().bounding_boxes[animal].coords.y - 0.1
    target_z = CV().bounding_boxes[animal].coords.z + 0.1
    logger.info(f"Aligning to second target {animal} at y={target_y} and z={target_z}")
    await move_tasks.move_to_pose_local(
        geometry_utils.create_pose(0, target_y, target_z, 0, 0, 0),
        parent=self,
    )

    # Fire second torpedo
    logger.info(f"Firing torpedo LEFT")
    await Servos().fire_torpedo(TorpedoStates.LEFT)

    logger.info(f"Torpedo task completed")

@task
async def torpedo_task_old(self: Task,
                       target_animal: Literal[CVObjectType.TORPEDO_SAWFISH,
                                              CVObjectType.TORPEDO_REEF_SHARK] = CVObjectType.TORPEDO_REEF_SHARK,
                       depth_level: float = 0.5) -> Task[None, None, None]:
    """
    TODO: Test this task
    """
    step_size = 1
    shooting_distance = 1

    async def correct_depth() -> None:
        await move_tasks.correct_depth(desired_depth=depth_level, parent=self)
=======
    logger.info('[octagon_task] Finished surfacing')
>>>>>>> e9f43c04


@comp_task
async def orient_to_wall(self: CompTask[None, None, None],
                         end_angle: float = 15.0,
                         start_angle: float = -15.0,
                         distance: float = 10.0) -> Task[None, None, None]:
    """
    Orient the robot to a wall using sonar sweep.
    """
    async def get_sonar_normal_angle() -> float | None:
        """
        Returns the yaw angle of the wall in degrees.
        """
        # Call sonar sweep request
        sonar_future = Sonar().sweep(start_angle, end_angle, distance)
        if sonar_future is not None:
            logger.info('[orient_to_wall] Sonar sweep request sent, waiting for response...')

            # Wait for the sonar sweep to complete
            sonar_response = await sonar_future
            logger.info(f'[orient_to_wall] Sonar sweep response received: {sonar_response}')

            if not sonar_response.is_object:
                logger.info('[orient_to_wall] Did not get valid object from scan')
                return None

            return sonar_response.normal_angle
        else:
            logger.warning('[orient_to_wall] Sonar sweep request failed - bypass mode or service unavailable')
            return math.nan

    def convert_sonar_output_to_yaw(sonar_normal: float) -> float:
        """
        Returns how much robot needs to yaw to be normal to surface it scans. Input degrees, output radians.
        """
        yaw_in_degrees = 180 - sonar_normal
        return yaw_in_degrees * np.pi / 180

    count = 2
    got_valid_sweep = False

    while not got_valid_sweep and count > 0:
        count -= 1

        sonar_output = await get_sonar_normal_angle()

        if sonar_output is None:
            logger.info(f'[orient_to_wall] Did not get valid sweep object, trying again {count} times')
            continue

        got_valid_sweep = True

        if not math.isnan(sonar_output):
            yaw_delta = convert_sonar_output_to_yaw(sonar_output)
            logger.info(f'[orient_to_wall] Yaw delta from sonar sweep: {yaw_delta} radians')

            # Move to the desired yaw angle
            await self.correct_yaw(yaw_delta, timeout=10)
        else:
            logger.warning('[orient_to_wall] No yaw delta received from sonar sweep, skipping orientation.')


@comp_task
async def return_task_dead_reckoning(self: CompTask, depth_level=0.7) -> Task[None, None, None]:
    DEPTH_LEVEL = State().orig_depth - depth_level

    logger.info('[return_task_dead_reckoning] Started gate return task')

    if get_robot_name() == RobotName.OOGWAY:
        pass
    elif get_robot_name() == RobotName.CRUSH:
        directions = [
            (-3, 0, 0),
            (-3, 0, 0),
            (-3, 0, 0),
            (-3, 0, 0),
        ]
        await self.move_with_directions(directions, depth_level=DEPTH_LEVEL, timeout=15)

    logger.info('[return_task_dead_reckoning] Moved through gate return')<|MERGE_RESOLUTION|>--- conflicted
+++ resolved
@@ -651,11 +651,6 @@
         await self.correct_depth(State().orig_depth)
         logger.info('[slalom_to_octagon_dead_reckoning] Finished surfacing')
 
-<<<<<<< HEAD
-    async def correct_depth() -> None:
-        await move_tasks.depth_correction(desired_depth=depth_level, parent=self)
-=======
->>>>>>> e9f43c04
 
 @comp_task
 async def center_path_marker(self: CompTask, depth_level=0.5):
@@ -973,6 +968,14 @@
     logger.info('[marker_dropper_task] Completed marker dropper task')
 
 
+@task
+async def fire_torpedoes(self: Task, torpedo_side: TorpedoStates) -> Task[None, None, None]:
+    logger.info(f'[fire_torpedoes] Firing torpedo: {torpedo_side}')
+    await Servos().fire_torpedo(torpedo_side)
+    await util_tasks.sleep(Duration(seconds=3), parent=self)
+    logger.info(f'[fire_torpedoes] Fired torpedo: {torpedo_side}')
+
+
 @comp_task
 async def torpedo_task(self: CompTask, first_target: CVObjectType,
                        depth_level=0.5, direction=1) -> Task[None, None, None]:
@@ -1197,149 +1200,7 @@
     logger.info('[octagon_task] Surfacing...')
     await move_tasks.move_to_pose_local(geometry_utils.create_pose(0, 0, State().orig_depth - State().depth, 0, 0, 0),
                                         timeout=10, parent=self)
-<<<<<<< HEAD
-    logger.info('Finished surfacing')
-
-@task
-async def fire_torpedoes(self: Task, torpedo_side: TorpedoStates) -> Task[None, None, None]:
-    logger.info(f'Firing torpedo: {torpedo_side}')
-    await Servos().fire_torpedo(torpedo_side)
-    await util_tasks.sleep(Duration(seconds=3), parent=self)
-    logger.info(f'Fired torpedo: {torpedo_side}')
-
-@task
-async def torpedo_task(self: Task, first_target: CVObjectType, depth_level=0.5, direction=1) -> Task[None, None, None]:
-    # await scan_for_torpedo()
-    logger.info('Starting torpedo task')
-    DEPTH_LEVEL = State().orig_depth - depth_level
-
-    async def correct_y() -> Coroutine[None, None, None]:
-        await cv_tasks.correct_y(prop=CVObjectType.TORPEDO_BANNER, parent=self)
-
-    async def correct_z() -> Coroutine[None, None, None]:
-        await cv_tasks.correct_z(prop=CVObjectType.TORPEDO_BANNER, parent=self)
-
-    async def correct_depth() -> Coroutine[None, None, None]:
-        await move_tasks.depth_correction(desired_depth=DEPTH_LEVEL, parent=self)
-
-    async def move_x(step: float = 1) -> Coroutine[None, None, None]:
-        logger.info(f"Moving forward {step}")
-        await move_tasks.move_x(step=step, parent=self)
-
-    def get_step_size(dist:float, dist_threshold:float) -> float:
-        goal_step = 0.25
-        if dist > 10:
-            goal_step = 4
-        elif dist > 6:
-            goal_step = 3
-        elif dist > 4:
-            goal_step = 1
-        elif dist > 1.5:
-            goal_step = 0.5
-        return min(dist - dist_threshold + 0.1, goal_step)
-
-    async def move_to_torpedo(torpedo_dist_threshold=2):
-        await yaw_to_cv_object(CVObjectType.TORPEDO_BANNER, direction=direction, yaw_threshold=math.radians(15),
-        depth_level=depth_level, parent=self)
-        torpedo_dist = CV().bounding_boxes[CVObjectType.TORPEDO_BANNER].coords.x
-        await correct_y()
-        await correct_depth()
-
-        while torpedo_dist > torpedo_dist_threshold:
-            logger.info(f"Torpedo dist x: {CV().bounding_boxes[CVObjectType.TORPEDO_BANNER].coords.x}")
-            logger.info(f"Torpedo dist y: {CV().bounding_boxes[CVObjectType.TORPEDO_BANNER].coords.y}")
-            await move_x(step=get_step_size(torpedo_dist, torpedo_dist_threshold))
-
-            await yaw_to_cv_object(CVObjectType.TORPEDO_BANNER, direction=-1, yaw_threshold=math.radians(15),
-            depth_level=depth_level, parent=self)
-            logger.info(f"Yaw corrected")
-            await correct_y()
-
-            if torpedo_dist < 3:
-                await correct_z() # CV-based z-axis correction
-            else:
-                await correct_depth()
-
-            await Yield()
-            torpedo_dist = CV().bounding_boxes[CVObjectType.TORPEDO_BANNER].coords.x
-
-        logger.info(f"Finished moving forwards to torpedo: {torpedo_dist}m away")
-
-        await correct_z()
-
-
-    await move_to_torpedo()
-    logger.info(f"Finished moving forwards to torpedo")
-
-    # Small offset to counteract camera positioning
-    await move_tasks.move_to_pose_local(
-        geometry_utils.create_pose(0, -0.5, 0.2, 0, 0, 0),
-        parent=self,
-    )
-
-    # Determine which animal to target first and which to target second
-    if first_target == CVObjectType.TORPEDO_REEF_SHARK_TARGET:
-        second_target = CVObjectType.TORPEDO_SAWFISH_TARGET
-    elif first_target == CVObjectType.TORPEDO_SAWFISH_TARGET:
-        second_target = CVObjectType.TORPEDO_REEF_SHARK_TARGET
-    else:
-        raise ValueError(f"Invalid first_animal: {first_target}. Must be CVObjectType.TORPEDO_REEF_SHARK_TARGET or CVObjectType.TORPEDO_SAWFISH_TARGET")
-
-    # Center to first animal
-    animal = first_target
-    target_y = CV().bounding_boxes[animal].coords.y
-    target_z = CV().bounding_boxes[animal].coords.z+0.1
-    logger.info(f"Aligning to first target {animal} at y={target_y} and z={target_z}")
-    await move_tasks.move_to_pose_local(
-        geometry_utils.create_pose(0, target_y, target_z, 0, 0, 0),
-        parent=self,
-    )
-
-    # Fire first torpedo
-    logger.info(f"Firing torpedo RIGHT")
-    await Servos().fire_torpedo(TorpedoStates.RIGHT)
-
-    # Wait for torpedo servo is available
-    await util_tasks.sleep(Duration(seconds=3), parent=self)
-
-    # Move back to see full banner
-    await move_tasks.move_to_pose_local(
-        geometry_utils.create_pose(0, -target_y, -target_z, 0, 0, 0),
-        parent=self,
-    )
-
-    # Center to second animal
-    animal = second_target
-    target_y = CV().bounding_boxes[animal].coords.y - 0.1
-    target_z = CV().bounding_boxes[animal].coords.z + 0.1
-    logger.info(f"Aligning to second target {animal} at y={target_y} and z={target_z}")
-    await move_tasks.move_to_pose_local(
-        geometry_utils.create_pose(0, target_y, target_z, 0, 0, 0),
-        parent=self,
-    )
-
-    # Fire second torpedo
-    logger.info(f"Firing torpedo LEFT")
-    await Servos().fire_torpedo(TorpedoStates.LEFT)
-
-    logger.info(f"Torpedo task completed")
-
-@task
-async def torpedo_task_old(self: Task,
-                       target_animal: Literal[CVObjectType.TORPEDO_SAWFISH,
-                                              CVObjectType.TORPEDO_REEF_SHARK] = CVObjectType.TORPEDO_REEF_SHARK,
-                       depth_level: float = 0.5) -> Task[None, None, None]:
-    """
-    TODO: Test this task
-    """
-    step_size = 1
-    shooting_distance = 1
-
-    async def correct_depth() -> None:
-        await move_tasks.correct_depth(desired_depth=depth_level, parent=self)
-=======
     logger.info('[octagon_task] Finished surfacing')
->>>>>>> e9f43c04
 
 
 @comp_task
