import cv2
import numpy as np
import rclpy

import cv.config as cv_constants
from cv import hsv_filter
from scipy.spatial.distance import cdist


class HSVPinkBinFront(hsv_filter.HSVFilter):
    """Parent class for all HSV filtering scripts."""
    def __init__(self) -> None:
        super().__init__(
            name='bin_pink_front',
            camera='front',
            mask_ranges=[
<<<<<<< HEAD
                [cv_constants.YellowBins.YELLOW_2_BOT, cv_constants.YellowBins.YELLOW_2_TOP],
            ],
=======
                [cv_constants.PinkBins.PINK_1_BOT, cv_constants.PinkBins.PINK_1_TOP,
                cv_constants.PinkBins.PINK_2_BOT, cv_constants.PinkBins.PINK_2_TOP,
                cv_constants.PinkBins.PINK_3_BOT, cv_constants.PinkBins.PINK_3_TOP,
                cv_constants.PinkBins.PINK_4_BOT, cv_constants.PinkBins.PINK_4_TOP,
            ]],
>>>>>>> 2798fb6c
            width=cv_constants.Bins.WIDTH,
        )

    def group_contours_by_distance(self, contours, dist_thresh):
        centers = []
        valid_contours = []
        for contour in contours:
            M = cv2.moments(contour)
            if M["m00"] != 0:
                cx = int(M["m10"] / M["m00"])
                cy = int(M["m01"] / M["m00"])
                centers.append([cx, cy])
                valid_contours.append(contour)

        centers = np.array(centers)
        n = len(centers)
        if n == 0:
            return []

        dist_matrix = cdist(centers, centers)
        groups = []
        visited = set()

        for i in range(n):
            if i in visited:
                continue
            group = {i}
            neighbors = set(np.where(dist_matrix[i] < dist_thresh)[0])
            group = group.union(neighbors)

            expanded = True
            while expanded:
                expanded = False
                new_neighbors = set()
                for idx in group:
                    idx_neighbors = set(np.where(dist_matrix[idx] < dist_thresh)[0])
                    if not idx_neighbors.issubset(group):
                        new_neighbors = new_neighbors.union(idx_neighbors.difference(group))
                        expanded = True
                group = group.union(new_neighbors)

            visited = visited.union(group)
            groups.append(list(group))

        merged_contours = []
        for group_indices in groups:
            merged_points = np.vstack([valid_contours[idx] for idx in group_indices])
            merged_contours.append(merged_points)

        return merged_contours

    def filter(self, contours: list) -> list:
        """Pick the largest and lowest contour only."""
        final_contours = sorted(contours, key=cv2.contourArea, reverse=True)

        #self.get_logger().info(f'final count {len(final_contours)}')
        grouped_contours = self.group_contours_by_distance(final_contours[:min(20,len(final_contours))], dist_thresh=35)

        final_x, final_y = 0, 0
        chosen_contour_score = None
        chosen_contour = None

        MIN_AREA = 100
        THRESHOLD_RATIO = 0.5

        #self.get_logger().info(f'grouped count {len(grouped_contours)}')
        max_coutour_area = 0
        for contour in grouped_contours:
            max_coutour_area = max(max_coutour_area, cv2.contourArea(contour))
<<<<<<< HEAD

=======
        
>>>>>>> 2798fb6c
        for contour in grouped_contours:
            # Get center (mean of all contour points)
            M = cv2.moments(contour)
            if M["m00"] != 0:
                center_x = int(M["m10"] / M["m00"])
                center_y = int(M["m01"] / M["m00"])
            else:
                continue

            cluster_point_count = cv2.contourArea(contour)
            if cluster_point_count < THRESHOLD_RATIO * max_coutour_area or cluster_point_count < MIN_AREA:
                continue

            # Pick the contour with the lowest center_y
            if center_y > final_y:
                final_x, final_y = center_x, center_y
                chosen_contour_score = cluster_point_count
                chosen_contour = contour

<<<<<<< HEAD
        if chosen_contour_score is not None and chosen_contour_score >= MIN_AREA:
=======
        if chosen_contour_score is not None and chosen_contour_score >= MAX_SCORE:
>>>>>>> 2798fb6c
            # Draw chosen contour center in red
            # self.get_logger().info(f'Octagon bin score {chosen_contour_score}')
            return chosen_contour

        return None

    def morphology(self, mask: np.ndarray) -> np.ndarray:
        """Apply a kernel morphology."""
        kernel = np.ones((5, 5), np.uint8)
        return cv2.morphologyEx(mask, cv2.MORPH_OPEN, kernel)

def main(args: list[str] | None = None) -> None:
    """Run the node."""
    rclpy.init(args=args)
    hsv_filter = HSVPinkBinFront()

    try:
        rclpy.spin(hsv_filter)
    except KeyboardInterrupt:
        pass
    finally:
        hsv_filter.destroy_node()
        if rclpy.ok():
            rclpy.shutdown()

if __name__ == '__main__':
    main()<|MERGE_RESOLUTION|>--- conflicted
+++ resolved
@@ -14,16 +14,8 @@
             name='bin_pink_front',
             camera='front',
             mask_ranges=[
-<<<<<<< HEAD
-                [cv_constants.YellowBins.YELLOW_2_BOT, cv_constants.YellowBins.YELLOW_2_TOP],
+                [cv_constants.PinkBins.PINK_1_BOT, cv_constants.PinkBins.PINK_1_TOP],
             ],
-=======
-                [cv_constants.PinkBins.PINK_1_BOT, cv_constants.PinkBins.PINK_1_TOP,
-                cv_constants.PinkBins.PINK_2_BOT, cv_constants.PinkBins.PINK_2_TOP,
-                cv_constants.PinkBins.PINK_3_BOT, cv_constants.PinkBins.PINK_3_TOP,
-                cv_constants.PinkBins.PINK_4_BOT, cv_constants.PinkBins.PINK_4_TOP,
-            ]],
->>>>>>> 2798fb6c
             width=cv_constants.Bins.WIDTH,
         )
 
@@ -90,15 +82,7 @@
         THRESHOLD_RATIO = 0.5
 
         #self.get_logger().info(f'grouped count {len(grouped_contours)}')
-        max_coutour_area = 0
-        for contour in grouped_contours:
-            max_coutour_area = max(max_coutour_area, cv2.contourArea(contour))
-<<<<<<< HEAD
-
-=======
-        
->>>>>>> 2798fb6c
-        for contour in grouped_contours:
+        for contour in grouped_contours[:min(2,len(grouped_contours))]:
             # Get center (mean of all contour points)
             M = cv2.moments(contour)
             if M["m00"] != 0:
@@ -117,11 +101,8 @@
                 chosen_contour_score = cluster_point_count
                 chosen_contour = contour
 
-<<<<<<< HEAD
-        if chosen_contour_score is not None and chosen_contour_score >= MIN_AREA:
-=======
+        MAX_SCORE = 300
         if chosen_contour_score is not None and chosen_contour_score >= MAX_SCORE:
->>>>>>> 2798fb6c
             # Draw chosen contour center in red
             # self.get_logger().info(f'Octagon bin score {chosen_contour_score}')
             return chosen_contour
