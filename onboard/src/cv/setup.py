from pathlib import Path

from setuptools import find_packages, setup

package_name = 'cv'

setup(
    name=package_name,
    version='0.0.0',
    packages=find_packages(include=['cv', 'cv.*']),
    data_files=[
        ('share/ament_index/resource_index/packages',
            ['resource/' + package_name]),
        ('share/' + package_name, ['package.xml']),
        (str(Path('share') / package_name / 'assets'), list(map(str, Path('./assets').glob('*.png')))),
        (str(Path('share') / package_name / 'config'), list(map(str, Path('./config').glob('*.yaml')))),
        (str(Path('share') / package_name / 'launch'), list(map(str, Path('./launch').glob('*')))),
        (str(Path('share') / package_name / 'models'), list(map(str, Path('./models').glob('*.blob')))),
        (str(Path('share') / package_name / 'models'), list(map(str, Path('./models').glob('*.yaml')))),
    ],
    install_requires=['setuptools'],
    zip_safe=True,
    maintainer='Duke Robotics',
    maintainer_email='hello@duke-robotics.com',
    description='Computer Vision pipeline, including DepthAI and HSV filtering.',
    license='MIT',
    entry_points={
        'console_scripts': [
            'bin_detector = cv.bin_detector:main',
            'lane_marker_detector = cv.lane_marker_detector:main',
            'buoy_detector = cv.buoy_detector:main',
            'depthai_camera_connect = cv.depthai_camera_connect:main',
            'depthai_publish_save_streams = cv.depthai_publish_save_streams:main',
            'depthai_spatial_detection = cv.depthai_spatial_detection:main',
            'depthai_usb_detection = cv.depthai_usb_detection:main',
            'path_marker_detector = cv.path_marker_detector:main',
            'pink_bins_detector = cv.pink_bins_detector:main',
            'torpedo_target_detector = cv.torpedo_target_detector:main',
<<<<<<< HEAD
            'usb_camera_connect_all = cv.usb_camera_connect_all:main',
=======
>>>>>>> 41f1c6ea
            'usb_camera = cv.usb_camera:main',
        ],
    },
)<|MERGE_RESOLUTION|>--- conflicted
+++ resolved
@@ -36,10 +36,6 @@
             'path_marker_detector = cv.path_marker_detector:main',
             'pink_bins_detector = cv.pink_bins_detector:main',
             'torpedo_target_detector = cv.torpedo_target_detector:main',
-<<<<<<< HEAD
-            'usb_camera_connect_all = cv.usb_camera_connect_all:main',
-=======
->>>>>>> 41f1c6ea
             'usb_camera = cv.usb_camera:main',
         ],
     },
