--- conflicted
+++ resolved
@@ -17,17 +17,10 @@
     ],
     install_requires=['setuptools'],
     zip_safe=True,
-<<<<<<< HEAD
-    maintainer='root',
-    maintainer_email='root@todo.todo',
-    description='TODO: Package description',
-    license='Apache-2.0',
-=======
     maintainer='Duke Robotics',
     maintainer_email='hello@duke-robotics.com',
     description='Package that reads and parses through sensor data.',
     license='MIT',
->>>>>>> d53ef838
     entry_points={
         'console_scripts': [
             'dvl_raw = data_pub.dvl_raw:main',
