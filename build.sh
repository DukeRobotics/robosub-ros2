--- conflicted
+++ resolved
@@ -21,13 +21,22 @@
     package_name=$2
 
     cd "$workspace_dir" || exit
-    if [ -z "$package_name" ]; then
+
+    build_cmd="colcon build"
+
+    if [ "$workspace_dir" != "$CORE_WS" ]; then
+        build_cmd="$build_cmd --symlink-install"
+    fi
+
+    if [ -n "$package_name" ]; then
+        build_cmd="$build_cmd --packages-select $package_name"
+        echo "Building package '$package_name' in workspace: $workspace_dir"
+    else
         echo "Building workspace: $workspace_dir"
-        colcon build --symlink-install --executor sequential
-    else
-        echo "Building package '$package_name' in workspace: $workspace_dir"
-        colcon build --symlink-install --packages-select "$package_name"
     fi
+
+    $build_cmd --executor sequential
+
     source install/setup.bash
 }
 
@@ -56,17 +65,8 @@
     build_workspace "$ONBOARD_WS" "$1"
 else
     # Build all packages in both core and onboard workspaces
-<<<<<<< HEAD
     build_workspace "$CORE_WS"
     build_workspace "$ONBOARD_WS"
-=======
-    cd "$CORE_WS"
-    colcon build --executor sequential
-    source install/setup.bash
-    cd "$ONBOARD_WS"
-    colcon build --symlink-install --executor sequential
-    source install/setup.bash
->>>>>>> d53ef838
 fi
 
 # Reload bashrc and return to original directory
