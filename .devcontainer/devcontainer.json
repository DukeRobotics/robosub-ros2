{
    "name": "RoboSub ROS2",
    "dockerComposeFile": "../docker-compose-with-git.yml",
    "service": "robosub-ros2",
    "workspaceFolder": "/root/dev/robosub-ros2",
<<<<<<< HEAD
    "initializeCommand": "bash ./docker-build.sh",
=======
    "initializeCommand": "bash ./docker-build.sh skip-wsl",
>>>>>>> aef81d01
    "customizations": {
        "vscode": {
            "extensions": [
                "bierner.github-markdown-preview",
                "cschlosser.doxdocgen",
                "dbaeumer.vscode-eslint",
                "eamodio.gitlens",
                "GitHub.copilot",
                "GitHub.copilot-chat",
                "GitHub.vscode-pull-request-github",
                "jeff-hykin.better-cpp-syntax",
                "mechatroner.rainbow-csv",
                "ms-azuretools.vscode-docker",
                "ms-iot.vscode-ros",
                "ms-python.debugpy",
                "ms-python.flake8",
                "ms-python.python",
                "ms-python.vscode-pylance",
                "ms-vscode-remote.vscode-remote-extensionpack",
                "ms-vscode.cpptools-extension-pack",
                "ms-vsliveshare.vsliveshare",
                "redhat.vscode-yaml",
                "yahyabatulu.vscode-markdown-alert"
            ],
            "settings": {
                // File and editor-related settings
                "files.trimTrailingWhitespace": true,
                "files.eol": "\n",
                "[python]": {
                    "editor.rulers": [
                        120
                    ]
                },
                "[ui]": {
                    "editor.tabSize": 2
                },

                // Git-related settings
                "git.enableCommitSigning": true,

                // Python-related settings
                "python.defaultInterpreterPath": "/usr/bin/python3",
                "flake8.args": [
                    "--max-line-length=120"
                ],

                // Doxygen doc generator settings
                "doxdocgen.generic.returnTemplate": "@return ",

                // CMake-related settings
                "cmake.ignoreCMakeListsMissing": true,
                "cmake.options.statusBarVisibility": "hidden",
                "cmake.options.advanced": {
                    "build": {
                        "statusBarVisibility": "inherit"
                    },
                    "launch": {
                        "statusBarVisibility": "inherit"
                    },
                    "debug": {
                        "statusBarVisibility": "inherit"
                    }
                }
            }
        }
    }
}<|MERGE_RESOLUTION|>--- conflicted
+++ resolved
@@ -3,11 +3,7 @@
     "dockerComposeFile": "../docker-compose-with-git.yml",
     "service": "robosub-ros2",
     "workspaceFolder": "/root/dev/robosub-ros2",
-<<<<<<< HEAD
-    "initializeCommand": "bash ./docker-build.sh",
-=======
     "initializeCommand": "bash ./docker-build.sh skip-wsl",
->>>>>>> aef81d01
     "customizations": {
         "vscode": {
             "extensions": [
