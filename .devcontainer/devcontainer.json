--- conflicted
+++ resolved
@@ -12,6 +12,7 @@
                 "cschlosser.doxdocgen",
                 "dbaeumer.vscode-eslint",
                 "eamodio.gitlens",
+                "esbenp.prettier-vscode",
                 "github.copilot",
                 "github.copilot-chat",
                 "github.vscode-github-actions",
@@ -27,14 +28,9 @@
                 "ms-vscode.cpptools-extension-pack",
                 "ms-vsliveshare.vsliveshare",
                 "redhat.vscode-yaml",
-<<<<<<< HEAD
-                "yahyabatulu.vscode-markdown-alert",
-                "esbenp.prettier-vscode"
-=======
                 "tamasfe.even-better-toml",
                 "timonwong.shellcheck",
                 "yahyabatulu.vscode-markdown-alert"
->>>>>>> 7ba81d5b
             ],
             "settings": {
                 // File and editor-related settings
