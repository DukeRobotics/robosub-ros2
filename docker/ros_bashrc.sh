#!/bin/bash
# shellcheck disable=SC1090,SC1091,SC2164

export PYTHONWARNINGS="ignore:easy_install command is deprecated"

source /opt/ros/jazzy/setup.bash
source /usr/share/colcon_cd/function/colcon_cd.sh

# Check if the core setup file exists and source it
if [ -f /root/dev/robosub-ros2/core/install/setup.bash ]; then
    source /root/dev/robosub-ros2/core/install/setup.bash
else
    echo "Core setup.bash not found, skipping."
fi

# Check if the onboard setup file exists and source it
if [ -f /root/dev/robosub-ros2/onboard/install/setup.bash ]; then
    source /root/dev/robosub-ros2/onboard/install/setup.bash
else
    echo "Onboard setup.bash not found, skipping."
fi

export _colcon_cd_root=/opt/ros/jazzy

# Alias to start foxglove bridge
alias fg-ws="ros2 launch foxglove_bridge foxglove_bridge_launch.xml port:=28765"

<<<<<<< HEAD
source /root/dev/robosub-ros2/venv.sh activate

# Source nvm and use version jod
source /root/.nvm/nvm.sh
nvm use lts/jod
=======
# Alias to run test_thrusters node in offboard comms
alias test-thrusters="ros2 run offboard_comms test_thrusters"

# Alias to run arduino CLI in offboard comms
alias arduino="ros2 run offboard_comms arduino"

source /root/dev/robosub-ros2/venv.sh activate
>>>>>>> 1001b874
<|MERGE_RESOLUTION|>--- conflicted
+++ resolved
@@ -25,18 +25,15 @@
 # Alias to start foxglove bridge
 alias fg-ws="ros2 launch foxglove_bridge foxglove_bridge_launch.xml port:=28765"
 
-<<<<<<< HEAD
-source /root/dev/robosub-ros2/venv.sh activate
-
-# Source nvm and use version jod
-source /root/.nvm/nvm.sh
-nvm use lts/jod
-=======
 # Alias to run test_thrusters node in offboard comms
 alias test-thrusters="ros2 run offboard_comms test_thrusters"
 
 # Alias to run arduino CLI in offboard comms
 alias arduino="ros2 run offboard_comms arduino"
 
-source /root/dev/robosub-ros2/venv.sh activate
->>>>>>> 1001b874
+# Source nvm and use version jod
+source /root/.nvm/nvm.sh
+nvm use lts/jod
+
+# Source python virtual environment
+source /root/dev/robosub-ros2/venv.sh activate