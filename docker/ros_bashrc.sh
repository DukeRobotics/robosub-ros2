#!/bin/bash
# shellcheck disable=SC1090,SC1091,SC2164

export PYTHONWARNINGS="ignore:easy_install command is deprecated"

source /opt/ros/jazzy/setup.bash
source /usr/share/colcon_cd/function/colcon_cd.sh

# Check if the core setup file exists and source it
if [ -f /root/dev/robosub-ros2/core/install/setup.bash ]; then
    source /root/dev/robosub-ros2/core/install/setup.bash
else
    echo "Core setup.bash not found, skipping."
fi

# Check if the onboard setup file exists and source it
if [ -f /root/dev/robosub-ros2/onboard/install/setup.bash ]; then
    source /root/dev/robosub-ros2/onboard/install/setup.bash
else
    echo "Onboard setup.bash not found, skipping."
fi

export _colcon_cd_root=/opt/ros/jazzy

# Alias to start foxglove bridge
alias fg-ws="ros2 launch foxglove_bridge foxglove_bridge_launch.xml port:=28765"

# Alias to run test_thrusters node in offboard comms
alias test-thrusters="ros2 run offboard_comms test_thrusters"

# Alias to run arduino CLI in offboard comms
alias arduino="ros2 run offboard_comms arduino"

<<<<<<< HEAD
# Alias for foxglove.py CLI
alias fox="python3 /root/dev/robosub-ros2/foxglove/foxglove.py"

# Source nvm and use version jod
source /root/.nvm/nvm.sh
nvm use lts/jod > /dev/null  # Suppress stdout, only show stderr

# Source python virtual environment
=======
# Alias to run lint.py
alias lint="python3 /root/dev/robosub-ros2/lint.py"

>>>>>>> e80453b0
source /root/dev/robosub-ros2/venv.sh activate<|MERGE_RESOLUTION|>--- conflicted
+++ resolved
@@ -31,18 +31,15 @@
 # Alias to run arduino CLI in offboard comms
 alias arduino="ros2 run offboard_comms arduino"
 
-<<<<<<< HEAD
 # Alias for foxglove.py CLI
 alias fox="python3 /root/dev/robosub-ros2/foxglove/foxglove.py"
+
+# Alias to run lint.py
+alias lint="python3 /root/dev/robosub-ros2/lint.py"
 
 # Source nvm and use version jod
 source /root/.nvm/nvm.sh
 nvm use lts/jod > /dev/null  # Suppress stdout, only show stderr
 
 # Source python virtual environment
-=======
-# Alias to run lint.py
-alias lint="python3 /root/dev/robosub-ros2/lint.py"
-
->>>>>>> e80453b0
 source /root/dev/robosub-ros2/venv.sh activate