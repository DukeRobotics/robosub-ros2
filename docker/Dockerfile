--- conflicted
+++ resolved
@@ -1,144 +1,141 @@
-# Base Docker image for ROS2 Jazzy that supports linux/amd64 and linux/arm64
-FROM ros:jazzy
-
-# Dummy argument to force Docker to rebuild the image by invalidating the cache when the argument value changes
-# Cache invalidation forces Docker to rerun the `apt update` command, ensuring that the latest `apt` package index is used when building the image
-ARG CACHE_BUSTER
-
-# Install packages from apt
-# Each package is installed in a separate RUN command so that each package is cached separately in Docker
-# The commands are ordered alphabetically
-RUN apt-get update
-RUN apt install -y --no-install-recommends clang
-RUN apt install -y --no-install-recommends clang-format
-RUN apt install -y --no-install-recommends gdb
-RUN apt install -y --no-install-recommends gdbserver
-<<<<<<< HEAD
-RUN apt install -y --no-install-recommends golang
-=======
-RUN apt install -y --no-install-recommends iputils-ping
->>>>>>> 5c896b6a
-RUN apt install -y --no-install-recommends libeigen3-dev
-RUN apt install -y --no-install-recommends libyaml-cpp-dev
-RUN apt install -y --no-install-recommends nano
-RUN apt install -y --no-install-recommends python3-colcon-common-extensions
-RUN apt install -y --no-install-recommends python3-opencv
-RUN apt install -y --no-install-recommends python3-pip
-RUN apt install -y --no-install-recommends python3-transforms3d
-RUN apt install -y --no-install-recommends python3-venv
-RUN apt install -y --no-install-recommends ros-jazzy-cv-bridge
-RUN apt install -y --no-install-recommends ros-jazzy-foxglove-bridge
-RUN apt install -y --no-install-recommends ros-jazzy-robot-localization
-RUN apt install -y --no-install-recommends ros-jazzy-tf-transformations
-RUN apt install -y --no-install-recommends shellcheck
-RUN apt install -y --no-install-recommends snapd
-RUN apt install -y --no-install-recommends tini
-RUN apt install -y --no-install-recommends valgrind
-
-# Set up Python virtual environment and install packages
-# Virtual enviornment inherits system packages to ensure compatibility with ROS
-# The commands are ordered alphabetically
-RUN python3 -m venv /root/dev/venv --system-site-packages
-RUN /root/dev/venv/bin/pip install depthai
-RUN /root/dev/venv/bin/pip install GitPython
-RUN /root/dev/venv/bin/pip install gputil
-RUN /root/dev/venv/bin/pip install pandas
-RUN /root/dev/venv/bin/pip install pyserial
-RUN /root/dev/venv/bin/pip install python3-nmap
-RUN /root/dev/venv/bin/pip install ruff
-RUN /root/dev/venv/bin/pip install scikit-learn
-RUN /root/dev/venv/bin/pip install sympy
-RUN /root/dev/venv/bin/pip install mypy
-
-# Install Node.js (Jod)
-ENV NVM_DIR=/root/.nvm
-RUN curl -o- https://raw.githubusercontent.com/nvm-sh/nvm/v0.40.0/install.sh | bash \
-    && . $NVM_DIR/nvm.sh \
-    && nvm install --lts=Jod
-
-# Set no password for root user
-RUN passwd -d root
-
-# Create SSH directory
-RUN mkdir -p /root/.ssh
-
-# Copy SSH config file
-COPY ssh_config /root/.ssh/config
-
-# Build and install OSQP from source
-RUN git clone --branch release-0.6.3 --recursive https://github.com/osqp/osqp.git && \
-    cd osqp && \
-    mkdir build && \
-    cd build && \
-    cmake -G "Unix Makefiles" .. && \
-    cmake --build . --target install && \
-    cd ../.. && \
-    rm -rf osqp
-
-# Build and install osqp-eigen from source
-RUN git clone https://github.com/robotology/osqp-eigen.git && \
-    cd osqp-eigen && \
-    git checkout 85c37623774c682db396505f0d4ea677040c2557 && \
-    mkdir build && \
-    cd build && \
-    cmake ../ && \
-    make && \
-    make install && \
-    cd ../.. && \
-    rm -rf osqp-eigen
-
-# Build and install Foxglove CLI from source
-RUN git clone --depth=1 --single-branch --branch=main https://github.com/foxglove/foxglove-cli.git && \
-    cd foxglove-cli && \
-    make install && \
-    mv ~/go/bin/foxglove /usr/local/bin/foxglove
-
-# Copy .gdbinit file into container
-COPY .gdbinit /root/.gdbinit
-
-# Create development directory
-RUN mkdir -p /root/dev/robosub-ros2
-
-# Copy ROS bashrc file into container and source it at end of .bashrc
-COPY ros_bashrc.sh /root/ros_bashrc.sh
-RUN echo "source /root/ros_bashrc.sh" >> /root/.bashrc
-
-# Copy entrypoint script into container and make it executable
-COPY entrypoint.sh /usr/local/bin/entrypoint.sh
-RUN chmod +x /usr/local/bin/entrypoint.sh
-
-# Define ARGs for Git information
-ARG NO_GIT
-ARG GIT_USER_NAME
-ARG GIT_USER_EMAIL
-
-# Configure Git and SSH keys
-RUN --mount=type=secret,id=github_auth_ssh_key,required=false \
-    --mount=type=secret,id=github_auth_ssh_key_pub,required=false \
-    --mount=type=secret,id=github_signing_ssh_key,required=false \
-    --mount=type=secret,id=git_allowed_signers,required=false \
-    if [ "$NO_GIT" != "true" ]; then \
-        cat /run/secrets/github_auth_ssh_key > /root/.ssh/github_auth_key && \
-        cat /run/secrets/github_auth_ssh_key_pub > /root/.ssh/github_auth_key.pub && \
-        cat /run/secrets/github_signing_ssh_key > /root/.ssh/github_signing_key && \
-        cat /run/secrets/git_allowed_signers > /root/.ssh/allowed_signers && \
-        chmod 600 /root/.ssh/github_auth_key /root/.ssh/github_signing_key && \
-        chmod 644 /root/.ssh/github_auth_key.pub /root/.ssh/allowed_signers; \
-        git config --global commit.gpgSign true && \
-        git config --global gpg.format ssh && \
-        git config --global user.signingkey "/root/.ssh/github_signing_key" && \
-        git config --global gpg.ssh.allowedSignersFile "/root/.ssh/allowed_signers" && \
-        git config --global user.name "$GIT_USER_NAME" && \
-        git config --global user.email "$GIT_USER_EMAIL" && \
-        git config --global --add safe.directory /root/dev/robosub-ros2 && \
-        git config --global pull.rebase false; \
-    fi
-
-# Copy Foxglove CLI configuration file
-RUN --mount=type=secret,id=foxgloverc \
-    if [ -f /run/secrets/foxgloverc ]; then \
-        cat /run/secrets/foxgloverc > ~/.foxgloverc; \
-    fi
-
-# Run entrypoint script via tini to ensure SIGTERM is properly handled and zombie processes are reaped
-ENTRYPOINT ["/usr/bin/tini", "--", "/usr/local/bin/entrypoint.sh"]
+# Base Docker image for ROS2 Jazzy that supports linux/amd64 and linux/arm64
+FROM ros:jazzy
+
+# Dummy argument to force Docker to rebuild the image by invalidating the cache when the argument value changes
+# Cache invalidation forces Docker to rerun the `apt update` command, ensuring that the latest `apt` package index is used when building the image
+ARG CACHE_BUSTER
+
+# Install packages from apt
+# Each package is installed in a separate RUN command so that each package is cached separately in Docker
+# The commands are ordered alphabetically
+RUN apt-get update
+RUN apt install -y --no-install-recommends clang
+RUN apt install -y --no-install-recommends clang-format
+RUN apt install -y --no-install-recommends gdb
+RUN apt install -y --no-install-recommends gdbserver
+RUN apt install -y --no-install-recommends golang
+RUN apt install -y --no-install-recommends iputils-ping
+RUN apt install -y --no-install-recommends libeigen3-dev
+RUN apt install -y --no-install-recommends libyaml-cpp-dev
+RUN apt install -y --no-install-recommends nano
+RUN apt install -y --no-install-recommends python3-colcon-common-extensions
+RUN apt install -y --no-install-recommends python3-opencv
+RUN apt install -y --no-install-recommends python3-pip
+RUN apt install -y --no-install-recommends python3-transforms3d
+RUN apt install -y --no-install-recommends python3-venv
+RUN apt install -y --no-install-recommends ros-jazzy-cv-bridge
+RUN apt install -y --no-install-recommends ros-jazzy-foxglove-bridge
+RUN apt install -y --no-install-recommends ros-jazzy-robot-localization
+RUN apt install -y --no-install-recommends ros-jazzy-tf-transformations
+RUN apt install -y --no-install-recommends shellcheck
+RUN apt install -y --no-install-recommends snapd
+RUN apt install -y --no-install-recommends tini
+RUN apt install -y --no-install-recommends valgrind
+
+# Set up Python virtual environment and install packages
+# Virtual enviornment inherits system packages to ensure compatibility with ROS
+# The commands are ordered alphabetically
+RUN python3 -m venv /root/dev/venv --system-site-packages
+RUN /root/dev/venv/bin/pip install depthai
+RUN /root/dev/venv/bin/pip install GitPython
+RUN /root/dev/venv/bin/pip install gputil
+RUN /root/dev/venv/bin/pip install pandas
+RUN /root/dev/venv/bin/pip install pyserial
+RUN /root/dev/venv/bin/pip install python3-nmap
+RUN /root/dev/venv/bin/pip install ruff
+RUN /root/dev/venv/bin/pip install scikit-learn
+RUN /root/dev/venv/bin/pip install sympy
+RUN /root/dev/venv/bin/pip install mypy
+
+# Install Node.js (Jod)
+ENV NVM_DIR=/root/.nvm
+RUN curl -o- https://raw.githubusercontent.com/nvm-sh/nvm/v0.40.0/install.sh | bash \
+    && . $NVM_DIR/nvm.sh \
+    && nvm install --lts=Jod
+
+# Set no password for root user
+RUN passwd -d root
+
+# Create SSH directory
+RUN mkdir -p /root/.ssh
+
+# Copy SSH config file
+COPY ssh_config /root/.ssh/config
+
+# Build and install OSQP from source
+RUN git clone --branch release-0.6.3 --recursive https://github.com/osqp/osqp.git && \
+    cd osqp && \
+    mkdir build && \
+    cd build && \
+    cmake -G "Unix Makefiles" .. && \
+    cmake --build . --target install && \
+    cd ../.. && \
+    rm -rf osqp
+
+# Build and install osqp-eigen from source
+RUN git clone https://github.com/robotology/osqp-eigen.git && \
+    cd osqp-eigen && \
+    git checkout 85c37623774c682db396505f0d4ea677040c2557 && \
+    mkdir build && \
+    cd build && \
+    cmake ../ && \
+    make && \
+    make install && \
+    cd ../.. && \
+    rm -rf osqp-eigen
+
+# Build and install Foxglove CLI from source
+RUN git clone --depth=1 --single-branch --branch=main https://github.com/foxglove/foxglove-cli.git && \
+    cd foxglove-cli && \
+    make install && \
+    mv ~/go/bin/foxglove /usr/local/bin/foxglove
+
+# Copy .gdbinit file into container
+COPY .gdbinit /root/.gdbinit
+
+# Create development directory
+RUN mkdir -p /root/dev/robosub-ros2
+
+# Copy ROS bashrc file into container and source it at end of .bashrc
+COPY ros_bashrc.sh /root/ros_bashrc.sh
+RUN echo "source /root/ros_bashrc.sh" >> /root/.bashrc
+
+# Copy entrypoint script into container and make it executable
+COPY entrypoint.sh /usr/local/bin/entrypoint.sh
+RUN chmod +x /usr/local/bin/entrypoint.sh
+
+# Define ARGs for Git information
+ARG NO_GIT
+ARG GIT_USER_NAME
+ARG GIT_USER_EMAIL
+
+# Configure Git and SSH keys
+RUN --mount=type=secret,id=github_auth_ssh_key,required=false \
+    --mount=type=secret,id=github_auth_ssh_key_pub,required=false \
+    --mount=type=secret,id=github_signing_ssh_key,required=false \
+    --mount=type=secret,id=git_allowed_signers,required=false \
+    if [ "$NO_GIT" != "true" ]; then \
+        cat /run/secrets/github_auth_ssh_key > /root/.ssh/github_auth_key && \
+        cat /run/secrets/github_auth_ssh_key_pub > /root/.ssh/github_auth_key.pub && \
+        cat /run/secrets/github_signing_ssh_key > /root/.ssh/github_signing_key && \
+        cat /run/secrets/git_allowed_signers > /root/.ssh/allowed_signers && \
+        chmod 600 /root/.ssh/github_auth_key /root/.ssh/github_signing_key && \
+        chmod 644 /root/.ssh/github_auth_key.pub /root/.ssh/allowed_signers; \
+        git config --global commit.gpgSign true && \
+        git config --global gpg.format ssh && \
+        git config --global user.signingkey "/root/.ssh/github_signing_key" && \
+        git config --global gpg.ssh.allowedSignersFile "/root/.ssh/allowed_signers" && \
+        git config --global user.name "$GIT_USER_NAME" && \
+        git config --global user.email "$GIT_USER_EMAIL" && \
+        git config --global --add safe.directory /root/dev/robosub-ros2 && \
+        git config --global pull.rebase false; \
+    fi
+
+# Copy Foxglove CLI configuration file
+RUN --mount=type=secret,id=foxgloverc \
+    if [ -f /run/secrets/foxgloverc ]; then \
+        cat /run/secrets/foxgloverc > ~/.foxgloverc; \
+    fi
+
+# Run entrypoint script via tini to ensure SIGTERM is properly handled and zombie processes are reaped
+ENTRYPOINT ["/usr/bin/tini", "--", "/usr/local/bin/entrypoint.sh"]