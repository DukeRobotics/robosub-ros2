FROM osrf/ros:jazzy-desktop-full

# Install packages from apt
# Each package is installed in a separate RUN command so that each package is cached separately in Docker
RUN apt update
RUN apt install -y --no-install-recommends openssh-server
RUN apt install -y --no-install-recommends tini
RUN apt install -y --no-install-recommends snapd
RUN apt install -y --no-install-recommends nano
RUN apt install -y --no-install-recommends python3-colcon-common-extensions
RUN apt install -y --no-install-recommends python3-pip
RUN apt install -y --no-install-recommends python3-serial
<<<<<<< HEAD
RUN apt install -y --no-install-recommends ros-jazzy-robot-localization
RUN apt install -y --no-install-recommends python3-jsonpickle
RUN apt install -y --no-install-recommends python3-transforms3d
=======
RUN apt install -y --no-install-recommends ros-jazzy-foxglove-bridge
>>>>>>> 425b4c4d

# Set no password for root user
RUN passwd -d root

# Modify SSH server configuration to allow SSH into the container without password
RUN echo "PermitRootLogin yes" >> /etc/ssh/sshd_config
RUN echo "PermitEmptyPasswords yes" >> /etc/ssh/sshd_config
RUN echo "PermitUserEnvironment yes" >> /etc/ssh/sshd_config
RUN mkdir -p /root/.ssh
RUN touch /root/.ssh/environment

# SSH server at port 2202
RUN echo "Port 2202" >> /etc/ssh/sshd_config

# Copy SSH config file
COPY ssh_config /root/.ssh/config

# Create directory for SSH server
RUN mkdir /var/run/sshd
RUN chmod 0755 /var/run/sshd

# Define ARGs for SSH keys and Git information
ARG NO_GIT
ARG GITHUB_AUTH_SSH_KEY
ARG GITHUB_AUTH_SSH_KEY_PUB
ARG GITHUB_SIGNING_SSH_KEY
ARG GIT_ALLOWED_SIGNERS
ARG GIT_USER_NAME
ARG GIT_USER_EMAIL

# Configure Git and SSH keys
RUN if [ "$NO_GIT" != "true" ]; then \
    echo "$GITHUB_AUTH_SSH_KEY" > /root/.ssh/github_auth_key && \
    echo "$GITHUB_AUTH_SSH_KEY_PUB" > /root/.ssh/github_auth_key.pub && \
    echo "$GITHUB_SIGNING_SSH_KEY" > /root/.ssh/github_signing_key && \
    echo "$GIT_ALLOWED_SIGNERS" > /root/.ssh/allowed_signers && \
    chmod 600 /root/.ssh/github_auth_key /root/.ssh/github_signing_key && \
    chmod 644 /root/.ssh/github_auth_key.pub /root/.ssh/allowed_signers && \
    chown root:root /root/.ssh/* && \
    git config --global commit.gpgSign true && \
    git config --global gpg.format ssh && \
    git config --global user.signingkey "/root/.ssh/github_signing_key" && \
    git config --global gpg.ssh.allowedSignersFile "/root/.ssh/allowed_signers" && \
    git config --global user.name "$GIT_USER_NAME" && \
    git config --global user.email "$GIT_USER_EMAIL"; \
    fi

# Create development directory
RUN mkdir -p /root/dev/robosub-ros2

# Use SSH entrypoint script as container's .bash_profile
COPY ssh_entry.sh /root/.bash_profile

# Copy ROS bashrc file into container and source it at end of .bashrc
COPY ros_bashrc.sh /root/ros_bashrc.sh
RUN echo "source /root/ros_bashrc.sh" >> /root/.bashrc

# Copy entrypoint script into container and make it executable
COPY entrypoint.sh /usr/local/bin/entrypoint.sh
RUN chmod +x /usr/local/bin/entrypoint.sh

# Run entrypoint script via tini to ensure proper SIGTERM handling
ENTRYPOINT ["/usr/bin/tini", "--", "/usr/local/bin/entrypoint.sh"]
<|MERGE_RESOLUTION|>--- conflicted
+++ resolved
@@ -1,82 +1,79 @@
-FROM osrf/ros:jazzy-desktop-full
-
-# Install packages from apt
-# Each package is installed in a separate RUN command so that each package is cached separately in Docker
-RUN apt update
-RUN apt install -y --no-install-recommends openssh-server
-RUN apt install -y --no-install-recommends tini
-RUN apt install -y --no-install-recommends snapd
-RUN apt install -y --no-install-recommends nano
-RUN apt install -y --no-install-recommends python3-colcon-common-extensions
-RUN apt install -y --no-install-recommends python3-pip
-RUN apt install -y --no-install-recommends python3-serial
-<<<<<<< HEAD
-RUN apt install -y --no-install-recommends ros-jazzy-robot-localization
-RUN apt install -y --no-install-recommends python3-jsonpickle
-RUN apt install -y --no-install-recommends python3-transforms3d
-=======
-RUN apt install -y --no-install-recommends ros-jazzy-foxglove-bridge
->>>>>>> 425b4c4d
-
-# Set no password for root user
-RUN passwd -d root
-
-# Modify SSH server configuration to allow SSH into the container without password
-RUN echo "PermitRootLogin yes" >> /etc/ssh/sshd_config
-RUN echo "PermitEmptyPasswords yes" >> /etc/ssh/sshd_config
-RUN echo "PermitUserEnvironment yes" >> /etc/ssh/sshd_config
-RUN mkdir -p /root/.ssh
-RUN touch /root/.ssh/environment
-
-# SSH server at port 2202
-RUN echo "Port 2202" >> /etc/ssh/sshd_config
-
-# Copy SSH config file
-COPY ssh_config /root/.ssh/config
-
-# Create directory for SSH server
-RUN mkdir /var/run/sshd
-RUN chmod 0755 /var/run/sshd
-
-# Define ARGs for SSH keys and Git information
-ARG NO_GIT
-ARG GITHUB_AUTH_SSH_KEY
-ARG GITHUB_AUTH_SSH_KEY_PUB
-ARG GITHUB_SIGNING_SSH_KEY
-ARG GIT_ALLOWED_SIGNERS
-ARG GIT_USER_NAME
-ARG GIT_USER_EMAIL
-
-# Configure Git and SSH keys
-RUN if [ "$NO_GIT" != "true" ]; then \
-    echo "$GITHUB_AUTH_SSH_KEY" > /root/.ssh/github_auth_key && \
-    echo "$GITHUB_AUTH_SSH_KEY_PUB" > /root/.ssh/github_auth_key.pub && \
-    echo "$GITHUB_SIGNING_SSH_KEY" > /root/.ssh/github_signing_key && \
-    echo "$GIT_ALLOWED_SIGNERS" > /root/.ssh/allowed_signers && \
-    chmod 600 /root/.ssh/github_auth_key /root/.ssh/github_signing_key && \
-    chmod 644 /root/.ssh/github_auth_key.pub /root/.ssh/allowed_signers && \
-    chown root:root /root/.ssh/* && \
-    git config --global commit.gpgSign true && \
-    git config --global gpg.format ssh && \
-    git config --global user.signingkey "/root/.ssh/github_signing_key" && \
-    git config --global gpg.ssh.allowedSignersFile "/root/.ssh/allowed_signers" && \
-    git config --global user.name "$GIT_USER_NAME" && \
-    git config --global user.email "$GIT_USER_EMAIL"; \
-    fi
-
-# Create development directory
-RUN mkdir -p /root/dev/robosub-ros2
-
-# Use SSH entrypoint script as container's .bash_profile
-COPY ssh_entry.sh /root/.bash_profile
-
-# Copy ROS bashrc file into container and source it at end of .bashrc
-COPY ros_bashrc.sh /root/ros_bashrc.sh
-RUN echo "source /root/ros_bashrc.sh" >> /root/.bashrc
-
-# Copy entrypoint script into container and make it executable
-COPY entrypoint.sh /usr/local/bin/entrypoint.sh
-RUN chmod +x /usr/local/bin/entrypoint.sh
-
-# Run entrypoint script via tini to ensure proper SIGTERM handling
-ENTRYPOINT ["/usr/bin/tini", "--", "/usr/local/bin/entrypoint.sh"]
+FROM osrf/ros:jazzy-desktop-full
+
+# Install packages from apt
+# Each package is installed in a separate RUN command so that each package is cached separately in Docker
+RUN apt update
+RUN apt install -y --no-install-recommends openssh-server
+RUN apt install -y --no-install-recommends tini
+RUN apt install -y --no-install-recommends snapd
+RUN apt install -y --no-install-recommends nano
+RUN apt install -y --no-install-recommends python3-colcon-common-extensions
+RUN apt install -y --no-install-recommends python3-pip
+RUN apt install -y --no-install-recommends python3-serial
+RUN apt install -y --no-install-recommends ros-jazzy-robot-localization
+RUN apt install -y --no-install-recommends python3-jsonpickle
+RUN apt install -y --no-install-recommends python3-transforms3d
+RUN apt install -y --no-install-recommends ros-jazzy-foxglove-bridge
+
+# Set no password for root user
+RUN passwd -d root
+
+# Modify SSH server configuration to allow SSH into the container without password
+RUN echo "PermitRootLogin yes" >> /etc/ssh/sshd_config
+RUN echo "PermitEmptyPasswords yes" >> /etc/ssh/sshd_config
+RUN echo "PermitUserEnvironment yes" >> /etc/ssh/sshd_config
+RUN mkdir -p /root/.ssh
+RUN touch /root/.ssh/environment
+
+# SSH server at port 2202
+RUN echo "Port 2202" >> /etc/ssh/sshd_config
+
+# Copy SSH config file
+COPY ssh_config /root/.ssh/config
+
+# Create directory for SSH server
+RUN mkdir /var/run/sshd
+RUN chmod 0755 /var/run/sshd
+
+# Define ARGs for SSH keys and Git information
+ARG NO_GIT
+ARG GITHUB_AUTH_SSH_KEY
+ARG GITHUB_AUTH_SSH_KEY_PUB
+ARG GITHUB_SIGNING_SSH_KEY
+ARG GIT_ALLOWED_SIGNERS
+ARG GIT_USER_NAME
+ARG GIT_USER_EMAIL
+
+# Configure Git and SSH keys
+RUN if [ "$NO_GIT" != "true" ]; then \
+    echo "$GITHUB_AUTH_SSH_KEY" > /root/.ssh/github_auth_key && \
+    echo "$GITHUB_AUTH_SSH_KEY_PUB" > /root/.ssh/github_auth_key.pub && \
+    echo "$GITHUB_SIGNING_SSH_KEY" > /root/.ssh/github_signing_key && \
+    echo "$GIT_ALLOWED_SIGNERS" > /root/.ssh/allowed_signers && \
+    chmod 600 /root/.ssh/github_auth_key /root/.ssh/github_signing_key && \
+    chmod 644 /root/.ssh/github_auth_key.pub /root/.ssh/allowed_signers && \
+    chown root:root /root/.ssh/* && \
+    git config --global commit.gpgSign true && \
+    git config --global gpg.format ssh && \
+    git config --global user.signingkey "/root/.ssh/github_signing_key" && \
+    git config --global gpg.ssh.allowedSignersFile "/root/.ssh/allowed_signers" && \
+    git config --global user.name "$GIT_USER_NAME" && \
+    git config --global user.email "$GIT_USER_EMAIL"; \
+    fi
+
+# Create development directory
+RUN mkdir -p /root/dev/robosub-ros2
+
+# Use SSH entrypoint script as container's .bash_profile
+COPY ssh_entry.sh /root/.bash_profile
+
+# Copy ROS bashrc file into container and source it at end of .bashrc
+COPY ros_bashrc.sh /root/ros_bashrc.sh
+RUN echo "source /root/ros_bashrc.sh" >> /root/.bashrc
+
+# Copy entrypoint script into container and make it executable
+COPY entrypoint.sh /usr/local/bin/entrypoint.sh
+RUN chmod +x /usr/local/bin/entrypoint.sh
+
+# Run entrypoint script via tini to ensure proper SIGTERM handling
+ENTRYPOINT ["/usr/bin/tini", "--", "/usr/local/bin/entrypoint.sh"]